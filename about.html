<!DOCTYPE html>
<html lang="en">
<<<<<<< HEAD
    <head>
        <meta charset="UTF-8">
        <meta name="viewport" content="width=device-width, initial-scale=1.0">
        <!-- <link href="index.css" rel="stylesheet"> Only for Scrimba Dev - James Meadows -->
        <title>About - StrongDogXP</title>
        <link rel="stylesheet" href="https://fonts.googleapis.com/css2?family=Outfit:wght@100..900&display=swap">
        <style>
            :root {
                --body-background-gradient: linear-gradient(30deg, #010101, #000000);
                --blob-1-gradient: linear-gradient(72deg, #ff2079, #0400eb);
                --blob-2-gradient: linear-gradient(0deg, #440bd4, #e92efb);
                --blob-3-gradient: linear-gradient(220deg, #ff2079, #0400eb);
                --frosted-glass-color: rgba(255, 255, 255, 0.05);
                --frosted-glass-border-color: rgba(255, 255, 255, 0.2);
                --text-color: rgba(255, 255, 255, 0.9);
                --link-color: #9178ff;
                --user-select-bg: ;
                --user-select-text-color: ;
            }

            body {
                margin: 0;
                padding: 0;
                font-family: 'Outfit', Tahoma, Geneva, Verdana, sans-serif;
                background: var(--body-background-gradient);
                background-repeat: no-repeat;
                background-size: cover;
                background-attachment: fixed;
                color: var(--text-color);
                transition: 0.5s background;
            }

            a {
                color: var(--link-color);
            }

            #patches {
                max-height: calc(100vh - 200px); /* - 200px because the height of the nav bar is around 200px */
                overflow: scroll;
            }

            .background-blobs {
                width: 100%;
                height: 100%;
                position: absolute;
                z-index: -1;
                overflow: hidden;
            }

            .blob-1 {
                filter: blur(140px);
                width: 44%;
                height: 57%;
                border-radius: 60% 20% 43% 46%;
                background-image: var(--blob-1-gradient);
                position: absolute;
                top: -5%;
                left: 0;
                animation: move linear 15s infinite;
            }

            .blob-2 {
                filter: blur(140px);
                width: 62%;
                height: 55%;
                border-radius: 70% 30% 53% 23%;
                background-image: var(--blob-2-gradient);
                position: absolute;
                right: 20%;
                bottom: -5%;
                animation: move linear 15s infinite;
            }

            .blob-3 {
                filter: blur(140px);
                width: 50%;
                height: 70%;
                border-radius: 60% 30% 50% 70% / 70% 40% 60% 50%;
                background-image: var(--blob-3-gradient);
                transform: rotate(180deg);
                position: absolute;
                right: 2%;
                top: 10%;
                animation: move-2 linear 15s infinite;
            }
            .logo {
                color: var(--text-color);
                font-weight: bold;
                font-size: 1.8rem;
                cursor: pointer;
            }
            .logo > .xp {
                margin-left: -3px;
                color: #ff8c00; /* Orange color for XP */
            }
            nav {
                display: flex;
                padding: 20px 40px;
                justify-content: space-between;
                align-items: center;
                background-color: var(--frosted-glass-color);
                border-bottom: 2px solid var(--frosted-glass-border-color);
                margin-bottom: 20px;
            }
            nav a {
                font-size: 1.2rem;
                text-decoration: none;
                padding: 15px;
                background-color: var(--frosted-glass-color);
                color: var(--text-color);
                border-radius: 10px;
                border: 2px solid var(--frosted-glass-border-color);
                transition: background-color 0.3s ease;
            }
            nav a:hover {
                background-color: rgba(255, 255, 255, 0.2);
            }

            #checkbox {
                display: none;
            }

            .dark-mode-toggle {
                padding: 0 4px;
                width: 80px;
                background-color: var(--frosted-glass-border-color);
                border-radius: 20px;
                height: 40px;
                display: flex;
                align-items: center;
                cursor: pointer;
            }
            .slider {
                cursor: pointer;
                width: 90px;
                height: 45px;
                border-radius: 23px;
                background-color: var(--frosted-glass-border-color);
                box-shadow: inset 0 0 5px rgba(0, 0, 0, 0.2);
                position: relative;
            }
            .slider::after {
                content: "";
                width: 37px;
                height: 37px;
                border-radius: 50%;
                background-image: var(--blob-3-gradient);
                position: absolute;
                left: 4px;
                top: 50%;
                transform: translateY(-50%);
                box-shadow: 0 0 5px rgba(0, 0, 0, 0.2);
                transition: 0.5s left ease-out;
            }
            #checkbox:checked ~ .slider::after {
                left: calc(100% - 41px);
            }
            .links {
                display: flex;
                gap: 0.6rem;
                align-items: center;
            }
            .links > a {
                text-align: center;
            }
            .content {
                max-width: 80%;
                padding: 20px;
                background-color: var(--frosted-glass-color);
                border: 2px solid var(--frosted-glass-border-color);
                border-radius: 10px;
                margin-left: auto;
                margin-right: auto;
                overflow: auto; /* Enables scrolling */
                -ms-overflow-style: none;  /* Hide scrollbars in Internet Explorer and Edge */
                scrollbar-width: none;
            }
            .content::-webkit-scrollbar {
                display: none;
            }
            p {
                font-size: 20px;
                line-height: 1.4;
            }
            form {
                margin-top: 20px;
                padding: 20px;
                border-radius: 10px;
                background-color: var(--frosted-glass-color);
                border: 2px solid var(--frosted-glass-border-color);
            }

            .loading-container {
                position: absolute;
                top: 0;
                display: flex;
                flex-direction: column;
                width: 100%;
                height: 100%;
                justify-content: center;
                align-items: center;
            }
            .bars {
                display: flex;
                align-items: center;
            }

            h3 {
                color: var(--text-color);
            }

            h3::after {
                content: "";
                animation: animate-periods 4s infinite;
            }

            .bar {
                background-color: rgba(255, 255, 255, 0.3);
                width: 20px;
                height: 40px;
                margin-right: 5px;
                border-radius: 10px;
                animation: load ease infinite 5s;
            }

            .bar-2, .bar-4 {
                height: 50px;
            }

            .bar-2 {
                animation-delay: 0.1s;
            }

            .bar-3 {
                height: 60px;
                animation-delay: 0.2s;
            }

            .bar-4 {
                animation-delay: 0.3s;
            }

            .bar-5 {
                animation-delay: 0.4s;
            }

            @keyframes load {
                0%, 100% {
                    transform: rotate(0deg);
                }
                50% {
                    transform: rotate(720deg) rotateX(180deg);
                }
            }

            @keyframes animate-periods {
                0% {
                    content: "";
                    color: white;
                }
                25% {
                    content: ".";
                }
                50% {
                    content: "..";
                }
                75% {
                    content: "...";
                }
            }

            #report-bug > p {
                margin-top: 0;
                margin-bottom: 30px;
            }

            #report-bug > h1 {
                margin-bottom: 10px;
            }

            input[type="text"], input[type="email"], textarea {
                font-family: inherit;
                width: 100%;
                padding: 13px 13px;
                margin: 10px 0;
                box-sizing: border-box;
                border: none;
                background-color: rgba(0, 0, 0, 0.3);
                color: inherit;
                transition: background-color 0.3s ease;
                border-radius: 10px;
            }

            input:hover, textarea:hover {
                background-color: rgba(0, 0, 0, 0.4);
            }

            input:focus, textarea:focus {
                outline: 3px solid rgba(0, 0, 0, 0.1);
            }

            textarea {
                overflow: auto;
                resize: none;
                line-height: 1.2;
            }

            ::selection {
                color: rgba(0, 0, 0, 0.6);
                background-color: var(--frosted-glass-color);
            }

            button {
                background-color: rgba(0, 0, 0, 0.6);
                display: flex;
                justify-content: center;
                align-items: center;
                font-family: inherit;
                border: none;
                padding: 13px 20px;
                color: white;
                border-radius: 10px;
                cursor: pointer;
                transition: background-color 0.3s ease;
            }

            button:hover {
                background-color: rgba(0, 0, 0, 0.7);
            }

            @keyframes move {
                0%, 100% {
                    transform: rotate(0deg) translate(0px, 0);
                }
                25% {
                    transform: rotate(20deg) translate(140px, 0);
                }
                50% {
                    transform: rotate(50deg) translate(130px, 45px);
                }
                75% {
                    transform: rotate(35deg) translate(-60px, 145px);
                }
            }

            @keyframes move-2 {
                0%, 100% {
                    transform: rotate(180deg) translate(0, 0);
                }
                25% {
                    transform: translate(-60px, 0) rotate(200deg);
                }
                50% {
                    transform: translate(-40px, -80px) rotate(190deg)
                }
                75% {
                    transform: translate(-10px, -30px) rotate(170deg);
                }
            }
        </style>
    </head>
    <body>

    <div class="background-blobs">
        <div class="blob-1"></div>
        <div class="blob-2"></div>
        <div class="blob-3"></div>
    </div>

    <nav>
        <div class="logo" onclick="window.location = 'index.html'">
            StrongDog
            <span class="xp">XP</span>
        </div>
        <div class="links">
            <label for="checkbox">
                <input type="checkbox" id="checkbox">
                <div class="slider"></div>
            </label>
            <a href="#" onclick="showSection('about')">About</a>
            <a href="#" onclick="showSection('patches')">Updates</a>
            <a href="#" onclick="showSection('report-bug')">Report a Bug</a>
            <a href="#" onclick="showSection('request-game')">Request a Game</a>
        </div>
    </nav>


    <div class="content" id="about">
        <h1>Who Created StrongDogXP?</h1>
        <p>The current version of Strongdog was developed by Joshua Pettit (lead page developer and manager) and James Meadows (Developer for mostly user interface and other random tasks). An earlier version was created by Joshua Pettit and Maximus Weichers, who originally had the idea. We collaborated extensively, but eventually, Max wanted to have more ownership over the domain (strongdog.com) and began removing shared code. Trust issues arose, leading to Max's removal from the team. I retained his credit for his contributions while I (Josh) revamped the site, overhauling all code, CSS, HTML, and JavaScript. The only element I preserved was the game card format, as recreating it would be time-consuming.</p>
        <p>Bus Games (designed by me, games added by Max and I): <a href="https://jman1593.github.io/strongdog.github.io/" target="_blank">jman1593.github.io</a></p>
        <p>StrongdogXP V1 (designed by Max, games added by Max and I): <a href="https://strongdog.vercel.app/" target="_blank">strongdog.vercel.app</a></p>
        <p>StrongdogXP V2 (designed by James Meadows and I, games added by me): <a href="https://strongdog.netlify.app" target="_blank">strongdog.netlify.app</a></p>
    </div>

    <div class="content" id="patches" style="display:none;">
        <h1>Updates / Changelog</h1>
        <p>11/1/24: Added Badegg.io, cactus mccoy 1, and cactus mccoy 2.</p>
        <p>10/29/24: Added Jacksmith.</p>
        <p>10/24/24: Added Pre Civilization Bronze Age.</p>
        <p>10/21/24: Updated the login page user interface and styles.</p>
        <p>10/20/24: Added strongdog chat back, add StrongDogXP accounts, add Halloween themed update.</p>
        <p>10/19/24: Added conq.io and shipo.io.</p>
        <p>10/17/24: Added sheep party.</p>
        <p>10/16/24: Added tanko.io and tag.</p>
        <p>10/15/24: Added levil devil, friday night funkin, and fix run 3 in the secret games menu.</p>
        <p>10/12/24: Added a few more games like gladdihoppers.</p>
        <p>10/10/24: About page cleanup. Added grindcraft.</p>
        <p>10/9/24: Added Run 3 and Abandoned to the secret games menu. Added Pixwar 2 to page 2.</p>
        <p>10/7/24: Added EVEN MORE new games to the second page.</p>
        <p>10/6/24: Added TONS of new games to the second page.</p>
        <p>10/3/24: Fixed eggy car.</p>
        <p>9/20/24: Added block lanschool 2.0 to the secret games menu.</p>
        <p>9/16/24: Fixed Fnaf, removed cirkul bottle giveaway form.</p>
        <p>7/27/24: Fixed choppy orc game and added a new game to the secret games menu. Also added the cirkul bottle giveaway forum.</p>
        <p>5/16/24: Fixed one hasty shaman game.</p>
        <p>5/15/24: Fixed one trick mage game.</p>
        <p>5/14/24: Removed all and new games tabs in page 1, made the about section look better.</p>
        <p>5/13/24: Changed system to load top 10, added loading icon to top 10, made top 10 load faster and more consistently, changed this website's styling and format, added loading animation to form submission.</p>
        <p>5/12/24: Added about section</p>
    </div>

    <div class="content" id="report-bug" style="display:none;">
        <h1>Report a Bug</h1>
        <p>If you've encountered a problem while using our site, please let us know! Fill out the form below to report an issue.</p>
        <form id="bugReportForm">
            <label for="name">Your Name:</label><br>
            <input type="text" id="name" name="name" required><br>
            <label for="email">Your Email:</label><br>
            <input type="email" id="email" name="email" required><br>
            <label for="description">Bug Description:</label><br>
            <textarea id="description" name="description" rows="4" required></textarea><br>
            <button type="submit">Submit Bug Report</button>
        </form>
    </div>

    <div class="content" id="request-game" style="display:none;">
        <h1>Request a Game</h1>
        <p>If you'd like to see a particular game added to our site, please let us know! Fill out the form below to request a game.</p>
        <form id="gameRequestForm">
            <label for="game-name">Your Name:</label><br>
            <input type="text" id="game-name" name="name" required><br>
            <label for="game-email">Your Email:</label><br>
            <input type="email" id="game-email" name="email" required><br>
            <label for="game-description">Game Link And Description:</label><br>
            <textarea id="game-description" name="description" rows="4" required></textarea><br>
            <button type="submit">Submit Game Request</button>
        </form>
    </div>

    <div class="loading-container" style="display: none;">
        <div class="bars">
            <div class="bar bar-1"></div>
            <div class="bar bar-2"></div>
            <div class="bar bar-3"></div>
            <div class="bar bar-4"></div>
            <div class="bar bar-5"></div>
        </div>
        <h3>Submitting form</h3>
    </div>

    <script>
        // This holds all of the color themes for light/dark mode
        const modes = [
            {
                mode: "light",
                properties: {
                    "--text-color": "rgba(0, 0, 0, 0.6)",
                    "--body-background-gradient": "linear-gradient(30deg, #b3e5fc, #ffcc80)",
                    "--blob-1-gradient": "linear-gradient(0deg, #ffcc80, #ffab40)",
                    "--blob-2-gradient": "linear-gradient(0deg, #b3e5fc, #4fc3f7)",
                    "--blob-3-gradient": "linear-gradient(0deg, #c8e6c9, #81c784)",
                    "--link-color": "#7152ff"
                }
            },
            {
                mode: "dark",
                properties: {
                    "--text-color": "rgba(255, 255, 255, 0.9)",
                    "--body-background-gradient": "linear-gradient(30deg, #010101, #000000)",
                    "--blob-1-gradient": "linear-gradient(72deg, #ff2079, #0400eb)",
                    "--blob-2-gradient": "linear-gradient(0deg, #440bd4, #e92efb)",
                    "--blob-3-gradient": "linear-gradient(220deg, #ff2079, #0400eb)",
                    "--link-color": "#9178ff"
                }
            }
        ];

        const sliderCheckbox = document.getElementById("checkbox");
        const userPreference = localStorage.getItem("isDarkMode");

        // Default to dark mode if no preference is set
        if (userPreference === null || JSON.parse(userPreference) === true) {
            enableDarkMode();
            sliderCheckbox.checked = false;
        } else {
            enableLightMode();
            sliderCheckbox.checked = true;
        }

        function setMultipleCSSProperties(element, properties) {
            for (const [property, value] of Object.entries(properties)) {
                element.style.setProperty(property, value);
            }
        }

        sliderCheckbox.addEventListener("change", () => {
            sliderCheckbox.checked ? enableLightMode() : enableDarkMode();
        });

        function enableDarkMode() {
            setMultipleCSSProperties(document.documentElement, modes[1].properties);
            localStorage.setItem("isDarkMode", JSON.stringify(true));
        }

        function enableLightMode() {
            setMultipleCSSProperties(document.documentElement, modes[0].properties);
            localStorage.setItem("isDarkMode", JSON.stringify(false));
        }
        </script>

        <script>
        function showSection(sectionId) {
            let sections = document.querySelectorAll('.content');
            sections.forEach(section => {
                section.id === sectionId 
                    ? document.getElementById(sectionId).style.display = 'block'
                    : section.style.display = 'none';
            });
        }
    </script>

    <script>
        const loadingAnimationEl = document.querySelector(".loading-container");
        const formEl = document.querySelector("#report-bug");
        document.getElementById('bugReportForm').addEventListener('submit', function(event) {
            event.preventDefault(); // Prevent the default form submission
            
            loadingAnimationEl.style.display = 'flex';
            formEl.style.display = 'none';
            
            var name = document.getElementById('name').value.trim();
            var email = document.getElementById('email').value.trim();
            var description = document.getElementById('description').value.trim();

            if (!name || !email || !description) {
                alert('Please fill in all fields.');
                loadingAnimationEl.style.display = 'none';
                formEl.style.display = 'block';
                return;
            }

            fetch('https://script.google.com/macros/s/AKfycbw-x5nWKZtTRl2BprexAgs7hhbsNIWgT5cMwfwHpoZPwx0j_vTBn-8ONPuLyUJSGYf5gg/exec', {
                method: 'POST',
                contentType: 'application/json',
                body: JSON.stringify({name: name, email: email, description: description})
            })
            .then(response => response.json())
            .then(data => {
                loadingAnimationEl.style.display = 'none';
                formEl.style.display = 'block';
                alert('Bug report submitted. Thank you!');
                document.getElementById('bugReportForm').reset(); // Reset the form after submission
            })
            .catch(error => console.error('Error:', error));
        });

        const gameFormEl = document.querySelector("#request-game");
        document.getElementById('gameRequestForm').addEventListener('submit', function(event) {
            event.preventDefault(); // Prevent the default form submission
            
            loadingAnimationEl.style.display = 'flex';
            gameFormEl.style.display = 'none';
            
            var name = document.getElementById('game-name').value.trim();
            var email = document.getElementById('game-email').value.trim();
            var description = document.getElementById('game-description').value.trim();

            if (!name || !email || !description) {
                alert('Please fill in all fields.');
                loadingAnimationEl.style.display = 'none';
                gameFormEl.style.display = 'block';
                return;
            }

            fetch('https://script.google.com/macros/s/AKfycbw-x5nWKZtTRl2BprexAgs7hhbsNIWgT5cMwfwHpoZPwx0j_vTBn-8ONPuLyUJSGYf5gg/exec', {
                method: 'POST',
                contentType: 'application/json',
                body: JSON.stringify({name: name, email: email, description: description})
            })
            .then(response => response.json())
            .then(data => {
                loadingAnimationEl.style.display = 'none';
                gameFormEl.style.display = 'block';
                alert('Game request submitted. Thank you!');
                document.getElementById('gameRequestForm').reset(); // Reset the form after submission
            })
            .catch(error => console.error('Error:', error));
        });
    </script>
    </body>
=======
	<head>
		<meta charset="UTF-8" />
		<meta name="viewport" content="width=device-width, initial-scale=1.0" />
		<!-- <link href="index.css" rel="stylesheet"> Only for Scrimba Dev - James Meadows -->
		<title>About - StrongDogXP</title>
		<link rel="stylesheet" href="https://fonts.googleapis.com/css2?family=Outfit:wght@100..900&display=swap" />
		<style>
			:root {
			    --body-background-gradient: linear-gradient(30deg, #010101, #000000);
			    --blob-1-gradient: linear-gradient(72deg, #ff2079, #0400eb);
			    --blob-2-gradient: linear-gradient(0deg, #440bd4, #e92efb);
			    --blob-3-gradient: linear-gradient(220deg, #ff2079, #0400eb);
			    --frosted-glass-color: rgba(255, 255, 255, 0.05);
			    --frosted-glass-border-color: rgba(255, 255, 255, 0.2);
			    --text-color: rgba(255, 255, 255, 0.9);
			    --link-color: #9178ff;
			    --user-select-bg: ;
			    --user-select-text-color: ;
			}

			body {
			    margin: 0;
			    padding: 0;
			    font-family: 'Outfit', Tahoma, Geneva, Verdana, sans-serif;
			    background: var(--body-background-gradient);
			    background-repeat: no-repeat;
			    background-size: cover;
			    background-attachment: fixed;
			    color: var(--text-color);
			    transition: 0.5s background;
			}

			a {
			    color: var(--link-color);
			}

			.background-blobs {
			    width: 100%;
			    height: 100%;
			    position: absolute;
			    z-index: -1;
			    overflow: hidden;
			}

			.blob-1 {
			    filter: blur(140px);
			    width: 44%;
			    height: 57%;
			    border-radius: 60% 20% 43% 46%;
			    background-image: var(--blob-1-gradient);
			    position: absolute;
			    top: -5%;
			    left: 0;
			    animation: move linear 15s infinite;
			}

			.blob-2 {
			    filter: blur(140px);
			    width: 62%;
			    height: 55%;
			    border-radius: 70% 30% 53% 23%;
			    background-image: var(--blob-2-gradient);
			    position: absolute;
			    right: 20%;
			    bottom: -5%;
			    animation: move linear 15s infinite;
			}

			.blob-3 {
			    filter: blur(140px);
			    width: 50%;
			    height: 70%;
			    border-radius: 60% 30% 50% 70% / 70% 40% 60% 50%;
			    background-image: var(--blob-3-gradient);
			    transform: rotate(180deg);
			    position: absolute;
			    right: 2%;
			    top: 10%;
			    animation: move-2 linear 15s infinite;
			}
			.logo {
			    color: var(--text-color);
			    font-weight: bold;
			    font-size: 1.8rem;
			    cursor: pointer;
			}
			.logo > .xp {
			    margin-left: -3px;
			    color: #ff8c00; /* Orange color for XP */
			}
			nav {
			    display: flex;
			    padding: 20px 40px;
			    justify-content: space-between;
			    align-items: center;
			    background-color: var(--frosted-glass-color);
			    border-bottom: 2px solid var(--frosted-glass-border-color);
			    margin-bottom: 20px;
			}
			nav a {
			    font-size: 1.2rem;
			    text-decoration: none;
			    padding: 15px;
			    background-color: var(--frosted-glass-color);
			    color: var(--text-color);
			    border-radius: 10px;
			    border: 2px solid var(--frosted-glass-border-color);
			    transition: background-color 0.3s ease;
			}
			nav a:hover {
			    background-color: rgba(255, 255, 255, 0.2);
			}

			#checkbox {
			    display: none;
			}

			.dark-mode-toggle {
			    padding: 0 4px;
			    width: 80px;
			    background-color: var(--frosted-glass-border-color);
			    border-radius: 20px;
			    height: 40px;
			    display: flex;
			    align-items: center;
			    cursor: pointer;
			}
			.slider {
			    cursor: pointer;
			    width: 90px;
			    height: 45px;
			    border-radius: 23px;
			    background-color: var(--frosted-glass-border-color);
			    box-shadow: inset 0 0 5px rgba(0, 0, 0, 0.2);
			    position: relative;
			}
			.slider::after {
			    content: "";
			    width: 37px;
			    height: 37px;
			    border-radius: 50%;
			    background-image: var(--blob-3-gradient);
			    position: absolute;
			    left: 4px;
			    top: 50%;
			    transform: translateY(-50%);
			    box-shadow: 0 0 5px rgba(0, 0, 0, 0.2);
			    transition: 0.5s left ease-out;
			}
			#checkbox:checked ~ .slider::after {
			    left: calc(100% - 41px);
			}
			.links {
			    display: flex;
			    gap: 0.6rem;
			    align-items: center;
			}
			.links > a {
			    text-align: center;
			}
			.content {
			    max-width: 80%;
				max-height: calc(100vh - 200px); /* - 200px because the height of the nav bar is around 200px */
			    padding: 20px;
			    background-color: var(--frosted-glass-color);
			    border: 2px solid var(--frosted-glass-border-color);
			    border-radius: 10px;
			    margin-left: auto;
			    margin-right: auto;
			    overflow: auto; /* Enables scrolling */
			    -ms-overflow-style: none;  /* Hide scrollbars in Internet Explorer and Edge */
			    scrollbar-width: none;
			}
			.content::-webkit-scrollbar {
			    display: none;
			}
			p {
			    font-size: 20px;
			    line-height: 1.4;
			}
			form {
			    margin-top: 20px;
			    padding: 20px;
			    border-radius: 10px;
			    background-color: var(--frosted-glass-color);
			    border: 2px solid var(--frosted-glass-border-color);
			}

			.loading-container {
			    position: absolute;
			    top: 0;
			    display: flex;
			    flex-direction: column;
			    width: 100%;
			    height: 100%;
			    justify-content: center;
			    align-items: center;
			}
			.bars {
			    display: flex;
			    align-items: center;
			}

			h3 {
			    color: var(--text-color);
			}

			h3::after {
			    content: "";
			    animation: animate-periods 4s infinite;
			}

			.bar {
			    background-color: rgba(255, 255, 255, 0.3);
			    width: 20px;
			    height: 40px;
			    margin-right: 5px;
			    border-radius: 10px;
			    animation: load ease infinite 5s;
			}

			.bar-2, .bar-4 {
			    height: 50px;
			}

			.bar-2 {
			    animation-delay: 0.1s;
			}

			.bar-3 {
			    height: 60px;
			    animation-delay: 0.2s;
			}

			.bar-4 {
			    animation-delay: 0.3s;
			}

			.bar-5 {
			    animation-delay: 0.4s;
			}

			@keyframes load {
			    0%, 100% {
			        transform: rotate(0deg);
			    }
			    50% {
			        transform: rotate(720deg) rotateX(180deg);
			    }
			}

			@keyframes animate-periods {
			    0% {
			        content: "";
			        color: white;
			    }
			    25% {
			        content: ".";
			    }
			    50% {
			        content: "..";
			    }
			    75% {
			        content: "...";
			    }
			}

			#report-bug > p {
			    margin-top: 0;
			    margin-bottom: 30px;
			}

			#report-bug > h1 {
			    margin-bottom: 10px;
			}

			input[type="text"], input[type="email"], textarea {
			    font-family: inherit;
			    width: 100%;
			    padding: 13px 13px;
			    margin: 10px 0;
			    box-sizing: border-box;
			    border: none;
			    background-color: rgba(0, 0, 0, 0.3);
			    color: inherit;
			    transition: background-color 0.3s ease;
			    border-radius: 10px;
			}

			input:hover, textarea:hover {
			    background-color: rgba(0, 0, 0, 0.4);
			}

			input:focus, textarea:focus {
			    outline: 3px solid rgba(0, 0, 0, 0.1);
			}

			textarea {
			    overflow: auto;
			    resize: none;
			    line-height: 1.2;
			}

			::selection {
			    color: rgba(0, 0, 0, 0.6);
			    background-color: var(--frosted-glass-color);
			}

			button {
			    background-color: rgba(0, 0, 0, 0.6);
			    display: flex;
			    justify-content: center;
			    align-items: center;
			    font-family: inherit;
			    border: none;
			    padding: 13px 20px;
			    color: white;
			    border-radius: 10px;
			    cursor: pointer;
			    transition: background-color 0.3s ease;
			}

			button:hover {
			    background-color: rgba(0, 0, 0, 0.7);
			}

			@keyframes move {
			    0%, 100% {
			        transform: rotate(0deg) translate(0px, 0);
			    }
			    25% {
			        transform: rotate(20deg) translate(140px, 0);
			    }
			    50% {
			        transform: rotate(50deg) translate(130px, 45px);
			    }
			    75% {
			        transform: rotate(35deg) translate(-60px, 145px);
			    }
			}

			@keyframes move-2 {
			    0%, 100% {
			        transform: rotate(180deg) translate(0, 0);
			    }
			    25% {
			        transform: translate(-60px, 0) rotate(200deg);
			    }
			    50% {
			        transform: translate(-40px, -80px) rotate(190deg)
			    }
			    75% {
			        transform: translate(-10px, -30px) rotate(170deg);
			    }
			}
		</style>
	</head>
	<body>
		<div class="background-blobs">
			<div class="blob-1"></div>
			<div class="blob-2"></div>
			<div class="blob-3"></div>
		</div>

		<nav>
			<div class="logo" onclick="window.location = 'index.html'">
				StrongDog
				<span class="xp">XP</span>
			</div>
			<div class="links">
				<label for="checkbox">
					<input type="checkbox" id="checkbox" />
					<div class="slider"></div>
				</label>
				<a href="#" onclick="showSection('about')">About</a>
				<a href="#" onclick="showSection('patches')">Updates</a>
				<a href="#" onclick="showSection('report-bug')">Report a Bug</a>
				<a href="#" onclick="showSection('request-game')">Request a Game</a>
			</div>
		</nav>

		<div class="content" id="about">
			<h1>Who Created StrongDogXP?</h1>
			<p>
				The current version of Strongdog was developed by Joshua Pettit (lead page developer and manager) and
				James Meadows (Developer for mostly user interface and other random tasks). An earlier version was
				created by Joshua Pettit and Maximus Weichers, who originally had the idea. We collaborated extensively,
				but eventually, Max wanted to have more ownership over the domain (strongdog.com) and began removing
				shared code. Trust issues arose, leading to Max's removal from the team. I retained his credit for his
				contributions while I (Josh) revamped the site, overhauling all code, CSS, HTML, and JavaScript. The
				only element I preserved was the game card format, as recreating it would be time-consuming.
			</p>
			<p>
				Bus Games (designed by me, games added by Max and I):
				<a href="https://jman1593.github.io/strongdog.github.io/" target="_blank">jman1593.github.io</a>
			</p>
			<p>
				StrongdogXP V1 (designed by Max, games added by Max and I):
				<a href="https://strongdog.vercel.app/" target="_blank">strongdog.vercel.app</a>
			</p>
			<p>
				StrongdogXP V2 (designed by James Meadows and I, games added by me):
				<a href="https://strongdog.netlify.app" target="_blank">strongdog.netlify.app</a>
			</p>
		</div>

		<div class="content" id="patches" style="display:none;"></div>

		<div class="content" id="report-bug" style="display:none;">
			<h1>Report a Bug</h1>
			<p>
				If you've encountered a problem while using our site, please let us know! Fill out the form below to
				report an issue.
			</p>
			<form id="bugReportForm">
				<label for="name">Your Name:</label><br />
				<input type="text" id="name" name="name" required /><br />
				<label for="email">Your Email:</label><br />
				<input type="email" id="email" name="email" required /><br />
				<label for="description">Bug Description:</label><br />
				<textarea id="description" name="description" rows="4" required></textarea><br />
				<button type="submit">Submit Bug Report</button>
			</form>
		</div>

		<div class="content" id="request-game" style="display:none;">
			<h1>Request a Game</h1>
			<p>
				If you'd like to see a particular game added to our site, please let us know! Fill out the form below to
				request a game.
			</p>
			<form id="gameRequestForm">
				<label for="game-name">Your Name:</label><br />
				<input type="text" id="game-name" name="name" required /><br />
				<label for="game-email">Your Email:</label><br />
				<input type="email" id="game-email" name="email" required /><br />
				<label for="game-description">Game Link And Description:</label><br />
				<textarea id="game-description" name="description" rows="4" required></textarea><br />
				<button type="submit">Submit Game Request</button>
			</form>
		</div>

		<div class="loading-container" style="display: none;">
			<div class="bars">
				<div class="bar bar-1"></div>
				<div class="bar bar-2"></div>
				<div class="bar bar-3"></div>
				<div class="bar bar-4"></div>
				<div class="bar bar-5"></div>
			</div>
			<h3>Submitting form</h3>
		</div>
		<script type="module">
			import { updates } from "/about-page-data.js";
			// The "reduce()" method is very concise and clean, but it isn't as efficient when dealing with a
			// large array.
			// Because of this, we'll be using the fastest method, just a classic C-style loop and
			// pushing to an array, then using .join() (faster than += with a string)
			// const updatesHTML = updates.reduce((acc, update) => acc += `<p>${update.date}: ${update.content}</p>`, "");
			let updatesHTMLArray = ["<h1>Updates / Changelog</h1>"];
			for (let i = 0; i < updates.length; ++i) {
				updatesHTMLArray.push(`<p>${updates[i].date}: ${updates[i].content}</p>`);
			}
			const updatesHTMLStr = updatesHTMLArray.join("");
			document.querySelector("#patches").innerHTML = updatesHTMLStr;
		</script>
		<script type="module">
			import { modes } from "/about-page-data.js";
			const sliderCheckbox = document.getElementById("checkbox");
			const userPreference = localStorage.getItem("isDarkMode");

			// Default to dark mode if no preference is set
			if (userPreference === null || JSON.parse(userPreference) === true) {
				enableDarkMode();
				sliderCheckbox.checked = false;
			} else {
				enableLightMode();
				sliderCheckbox.checked = true;
			}

			function setMultipleCSSProperties(element, properties) {
				for (const [property, value] of Object.entries(properties)) {
					element.style.setProperty(property, value);
				}
			}

			sliderCheckbox.addEventListener("change", () => {
				sliderCheckbox.checked ? enableLightMode() : enableDarkMode();
			});

			function enableDarkMode() {
				setMultipleCSSProperties(document.documentElement, modes[1].properties);
				localStorage.setItem("isDarkMode", JSON.stringify(true));
			}

			function enableLightMode() {
				setMultipleCSSProperties(document.documentElement, modes[0].properties);
				localStorage.setItem("isDarkMode", JSON.stringify(false));
			}
		</script>
		<script>
			function showSection(sectionId) {
				let sections = document.querySelectorAll(".content");
				sections.forEach(section => {
					section.id === sectionId
						? (document.getElementById(sectionId).style.display = "block")
						: (section.style.display = "none");
				});
			}
		</script>
		<script>
			const loadingAnimationEl = document.querySelector(".loading-container");
			const formEl = document.querySelector("#report-bug");
			document.getElementById("bugReportForm").addEventListener("submit", function (event) {
				event.preventDefault(); // Prevent the default form submission

				loadingAnimationEl.style.display = "flex";
				formEl.style.display = "none";

				var name = document.getElementById("name").value.trim();
				var email = document.getElementById("email").value.trim();
				var description = document.getElementById("description").value.trim();

				if (!name || !email || !description) {
					alert("Please fill in all fields.");
					loadingAnimationEl.style.display = "none";
					formEl.style.display = "block";
					return;
				}

				fetch(
					"https://script.google.com/macros/s/AKfycbw-x5nWKZtTRl2BprexAgs7hhbsNIWgT5cMwfwHpoZPwx0j_vTBn-8ONPuLyUJSGYf5gg/exec",
					{
						method: "POST",
						contentType: "application/json",
						body: JSON.stringify({
							name: name,
							email: email,
							description: description,
						}),
					}
				)
					.then(response => response.json())
					.then(data => {
						loadingAnimationEl.style.display = "none";
						formEl.style.display = "block";
						alert("Bug report submitted. Thank you!");
						document.getElementById("bugReportForm").reset(); // Reset the form after submission
					})
					.catch(error => console.error("Error:", error));
			});

			const gameFormEl = document.querySelector("#request-game");
			document.getElementById("gameRequestForm").addEventListener("submit", function (event) {
				event.preventDefault(); // Prevent the default form submission

				loadingAnimationEl.style.display = "flex";
				gameFormEl.style.display = "none";

				var name = document.getElementById("game-name").value.trim();
				var email = document.getElementById("game-email").value.trim();
				var description = document.getElementById("game-description").value.trim();

				if (!name || !email || !description) {
					alert("Please fill in all fields.");
					loadingAnimationEl.style.display = "none";
					gameFormEl.style.display = "block";
					return;
				}

				fetch(
					"https://script.google.com/macros/s/AKfycbw-x5nWKZtTRl2BprexAgs7hhbsNIWgT5cMwfwHpoZPwx0j_vTBn-8ONPuLyUJSGYf5gg/exec",
					{
						method: "POST",
						contentType: "application/json",
						body: JSON.stringify({
							name: name,
							email: email,
							description: description,
						}),
					}
				)
					.then(response => response.json())
					.then(data => {
						loadingAnimationEl.style.display = "none";
						gameFormEl.style.display = "block";
						alert("Game request submitted. Thank you!");
						document.getElementById("gameRequestForm").reset(); // Reset the form after submission
					})
					.catch(error => console.error("Error:", error));
			});
		</script>
	</body>
>>>>>>> ee24228f
</html><|MERGE_RESOLUTION|>--- conflicted
+++ resolved
@@ -1,608 +1,5 @@
 <!DOCTYPE html>
 <html lang="en">
-<<<<<<< HEAD
-    <head>
-        <meta charset="UTF-8">
-        <meta name="viewport" content="width=device-width, initial-scale=1.0">
-        <!-- <link href="index.css" rel="stylesheet"> Only for Scrimba Dev - James Meadows -->
-        <title>About - StrongDogXP</title>
-        <link rel="stylesheet" href="https://fonts.googleapis.com/css2?family=Outfit:wght@100..900&display=swap">
-        <style>
-            :root {
-                --body-background-gradient: linear-gradient(30deg, #010101, #000000);
-                --blob-1-gradient: linear-gradient(72deg, #ff2079, #0400eb);
-                --blob-2-gradient: linear-gradient(0deg, #440bd4, #e92efb);
-                --blob-3-gradient: linear-gradient(220deg, #ff2079, #0400eb);
-                --frosted-glass-color: rgba(255, 255, 255, 0.05);
-                --frosted-glass-border-color: rgba(255, 255, 255, 0.2);
-                --text-color: rgba(255, 255, 255, 0.9);
-                --link-color: #9178ff;
-                --user-select-bg: ;
-                --user-select-text-color: ;
-            }
-
-            body {
-                margin: 0;
-                padding: 0;
-                font-family: 'Outfit', Tahoma, Geneva, Verdana, sans-serif;
-                background: var(--body-background-gradient);
-                background-repeat: no-repeat;
-                background-size: cover;
-                background-attachment: fixed;
-                color: var(--text-color);
-                transition: 0.5s background;
-            }
-
-            a {
-                color: var(--link-color);
-            }
-
-            #patches {
-                max-height: calc(100vh - 200px); /* - 200px because the height of the nav bar is around 200px */
-                overflow: scroll;
-            }
-
-            .background-blobs {
-                width: 100%;
-                height: 100%;
-                position: absolute;
-                z-index: -1;
-                overflow: hidden;
-            }
-
-            .blob-1 {
-                filter: blur(140px);
-                width: 44%;
-                height: 57%;
-                border-radius: 60% 20% 43% 46%;
-                background-image: var(--blob-1-gradient);
-                position: absolute;
-                top: -5%;
-                left: 0;
-                animation: move linear 15s infinite;
-            }
-
-            .blob-2 {
-                filter: blur(140px);
-                width: 62%;
-                height: 55%;
-                border-radius: 70% 30% 53% 23%;
-                background-image: var(--blob-2-gradient);
-                position: absolute;
-                right: 20%;
-                bottom: -5%;
-                animation: move linear 15s infinite;
-            }
-
-            .blob-3 {
-                filter: blur(140px);
-                width: 50%;
-                height: 70%;
-                border-radius: 60% 30% 50% 70% / 70% 40% 60% 50%;
-                background-image: var(--blob-3-gradient);
-                transform: rotate(180deg);
-                position: absolute;
-                right: 2%;
-                top: 10%;
-                animation: move-2 linear 15s infinite;
-            }
-            .logo {
-                color: var(--text-color);
-                font-weight: bold;
-                font-size: 1.8rem;
-                cursor: pointer;
-            }
-            .logo > .xp {
-                margin-left: -3px;
-                color: #ff8c00; /* Orange color for XP */
-            }
-            nav {
-                display: flex;
-                padding: 20px 40px;
-                justify-content: space-between;
-                align-items: center;
-                background-color: var(--frosted-glass-color);
-                border-bottom: 2px solid var(--frosted-glass-border-color);
-                margin-bottom: 20px;
-            }
-            nav a {
-                font-size: 1.2rem;
-                text-decoration: none;
-                padding: 15px;
-                background-color: var(--frosted-glass-color);
-                color: var(--text-color);
-                border-radius: 10px;
-                border: 2px solid var(--frosted-glass-border-color);
-                transition: background-color 0.3s ease;
-            }
-            nav a:hover {
-                background-color: rgba(255, 255, 255, 0.2);
-            }
-
-            #checkbox {
-                display: none;
-            }
-
-            .dark-mode-toggle {
-                padding: 0 4px;
-                width: 80px;
-                background-color: var(--frosted-glass-border-color);
-                border-radius: 20px;
-                height: 40px;
-                display: flex;
-                align-items: center;
-                cursor: pointer;
-            }
-            .slider {
-                cursor: pointer;
-                width: 90px;
-                height: 45px;
-                border-radius: 23px;
-                background-color: var(--frosted-glass-border-color);
-                box-shadow: inset 0 0 5px rgba(0, 0, 0, 0.2);
-                position: relative;
-            }
-            .slider::after {
-                content: "";
-                width: 37px;
-                height: 37px;
-                border-radius: 50%;
-                background-image: var(--blob-3-gradient);
-                position: absolute;
-                left: 4px;
-                top: 50%;
-                transform: translateY(-50%);
-                box-shadow: 0 0 5px rgba(0, 0, 0, 0.2);
-                transition: 0.5s left ease-out;
-            }
-            #checkbox:checked ~ .slider::after {
-                left: calc(100% - 41px);
-            }
-            .links {
-                display: flex;
-                gap: 0.6rem;
-                align-items: center;
-            }
-            .links > a {
-                text-align: center;
-            }
-            .content {
-                max-width: 80%;
-                padding: 20px;
-                background-color: var(--frosted-glass-color);
-                border: 2px solid var(--frosted-glass-border-color);
-                border-radius: 10px;
-                margin-left: auto;
-                margin-right: auto;
-                overflow: auto; /* Enables scrolling */
-                -ms-overflow-style: none;  /* Hide scrollbars in Internet Explorer and Edge */
-                scrollbar-width: none;
-            }
-            .content::-webkit-scrollbar {
-                display: none;
-            }
-            p {
-                font-size: 20px;
-                line-height: 1.4;
-            }
-            form {
-                margin-top: 20px;
-                padding: 20px;
-                border-radius: 10px;
-                background-color: var(--frosted-glass-color);
-                border: 2px solid var(--frosted-glass-border-color);
-            }
-
-            .loading-container {
-                position: absolute;
-                top: 0;
-                display: flex;
-                flex-direction: column;
-                width: 100%;
-                height: 100%;
-                justify-content: center;
-                align-items: center;
-            }
-            .bars {
-                display: flex;
-                align-items: center;
-            }
-
-            h3 {
-                color: var(--text-color);
-            }
-
-            h3::after {
-                content: "";
-                animation: animate-periods 4s infinite;
-            }
-
-            .bar {
-                background-color: rgba(255, 255, 255, 0.3);
-                width: 20px;
-                height: 40px;
-                margin-right: 5px;
-                border-radius: 10px;
-                animation: load ease infinite 5s;
-            }
-
-            .bar-2, .bar-4 {
-                height: 50px;
-            }
-
-            .bar-2 {
-                animation-delay: 0.1s;
-            }
-
-            .bar-3 {
-                height: 60px;
-                animation-delay: 0.2s;
-            }
-
-            .bar-4 {
-                animation-delay: 0.3s;
-            }
-
-            .bar-5 {
-                animation-delay: 0.4s;
-            }
-
-            @keyframes load {
-                0%, 100% {
-                    transform: rotate(0deg);
-                }
-                50% {
-                    transform: rotate(720deg) rotateX(180deg);
-                }
-            }
-
-            @keyframes animate-periods {
-                0% {
-                    content: "";
-                    color: white;
-                }
-                25% {
-                    content: ".";
-                }
-                50% {
-                    content: "..";
-                }
-                75% {
-                    content: "...";
-                }
-            }
-
-            #report-bug > p {
-                margin-top: 0;
-                margin-bottom: 30px;
-            }
-
-            #report-bug > h1 {
-                margin-bottom: 10px;
-            }
-
-            input[type="text"], input[type="email"], textarea {
-                font-family: inherit;
-                width: 100%;
-                padding: 13px 13px;
-                margin: 10px 0;
-                box-sizing: border-box;
-                border: none;
-                background-color: rgba(0, 0, 0, 0.3);
-                color: inherit;
-                transition: background-color 0.3s ease;
-                border-radius: 10px;
-            }
-
-            input:hover, textarea:hover {
-                background-color: rgba(0, 0, 0, 0.4);
-            }
-
-            input:focus, textarea:focus {
-                outline: 3px solid rgba(0, 0, 0, 0.1);
-            }
-
-            textarea {
-                overflow: auto;
-                resize: none;
-                line-height: 1.2;
-            }
-
-            ::selection {
-                color: rgba(0, 0, 0, 0.6);
-                background-color: var(--frosted-glass-color);
-            }
-
-            button {
-                background-color: rgba(0, 0, 0, 0.6);
-                display: flex;
-                justify-content: center;
-                align-items: center;
-                font-family: inherit;
-                border: none;
-                padding: 13px 20px;
-                color: white;
-                border-radius: 10px;
-                cursor: pointer;
-                transition: background-color 0.3s ease;
-            }
-
-            button:hover {
-                background-color: rgba(0, 0, 0, 0.7);
-            }
-
-            @keyframes move {
-                0%, 100% {
-                    transform: rotate(0deg) translate(0px, 0);
-                }
-                25% {
-                    transform: rotate(20deg) translate(140px, 0);
-                }
-                50% {
-                    transform: rotate(50deg) translate(130px, 45px);
-                }
-                75% {
-                    transform: rotate(35deg) translate(-60px, 145px);
-                }
-            }
-
-            @keyframes move-2 {
-                0%, 100% {
-                    transform: rotate(180deg) translate(0, 0);
-                }
-                25% {
-                    transform: translate(-60px, 0) rotate(200deg);
-                }
-                50% {
-                    transform: translate(-40px, -80px) rotate(190deg)
-                }
-                75% {
-                    transform: translate(-10px, -30px) rotate(170deg);
-                }
-            }
-        </style>
-    </head>
-    <body>
-
-    <div class="background-blobs">
-        <div class="blob-1"></div>
-        <div class="blob-2"></div>
-        <div class="blob-3"></div>
-    </div>
-
-    <nav>
-        <div class="logo" onclick="window.location = 'index.html'">
-            StrongDog
-            <span class="xp">XP</span>
-        </div>
-        <div class="links">
-            <label for="checkbox">
-                <input type="checkbox" id="checkbox">
-                <div class="slider"></div>
-            </label>
-            <a href="#" onclick="showSection('about')">About</a>
-            <a href="#" onclick="showSection('patches')">Updates</a>
-            <a href="#" onclick="showSection('report-bug')">Report a Bug</a>
-            <a href="#" onclick="showSection('request-game')">Request a Game</a>
-        </div>
-    </nav>
-
-
-    <div class="content" id="about">
-        <h1>Who Created StrongDogXP?</h1>
-        <p>The current version of Strongdog was developed by Joshua Pettit (lead page developer and manager) and James Meadows (Developer for mostly user interface and other random tasks). An earlier version was created by Joshua Pettit and Maximus Weichers, who originally had the idea. We collaborated extensively, but eventually, Max wanted to have more ownership over the domain (strongdog.com) and began removing shared code. Trust issues arose, leading to Max's removal from the team. I retained his credit for his contributions while I (Josh) revamped the site, overhauling all code, CSS, HTML, and JavaScript. The only element I preserved was the game card format, as recreating it would be time-consuming.</p>
-        <p>Bus Games (designed by me, games added by Max and I): <a href="https://jman1593.github.io/strongdog.github.io/" target="_blank">jman1593.github.io</a></p>
-        <p>StrongdogXP V1 (designed by Max, games added by Max and I): <a href="https://strongdog.vercel.app/" target="_blank">strongdog.vercel.app</a></p>
-        <p>StrongdogXP V2 (designed by James Meadows and I, games added by me): <a href="https://strongdog.netlify.app" target="_blank">strongdog.netlify.app</a></p>
-    </div>
-
-    <div class="content" id="patches" style="display:none;">
-        <h1>Updates / Changelog</h1>
-        <p>11/1/24: Added Badegg.io, cactus mccoy 1, and cactus mccoy 2.</p>
-        <p>10/29/24: Added Jacksmith.</p>
-        <p>10/24/24: Added Pre Civilization Bronze Age.</p>
-        <p>10/21/24: Updated the login page user interface and styles.</p>
-        <p>10/20/24: Added strongdog chat back, add StrongDogXP accounts, add Halloween themed update.</p>
-        <p>10/19/24: Added conq.io and shipo.io.</p>
-        <p>10/17/24: Added sheep party.</p>
-        <p>10/16/24: Added tanko.io and tag.</p>
-        <p>10/15/24: Added levil devil, friday night funkin, and fix run 3 in the secret games menu.</p>
-        <p>10/12/24: Added a few more games like gladdihoppers.</p>
-        <p>10/10/24: About page cleanup. Added grindcraft.</p>
-        <p>10/9/24: Added Run 3 and Abandoned to the secret games menu. Added Pixwar 2 to page 2.</p>
-        <p>10/7/24: Added EVEN MORE new games to the second page.</p>
-        <p>10/6/24: Added TONS of new games to the second page.</p>
-        <p>10/3/24: Fixed eggy car.</p>
-        <p>9/20/24: Added block lanschool 2.0 to the secret games menu.</p>
-        <p>9/16/24: Fixed Fnaf, removed cirkul bottle giveaway form.</p>
-        <p>7/27/24: Fixed choppy orc game and added a new game to the secret games menu. Also added the cirkul bottle giveaway forum.</p>
-        <p>5/16/24: Fixed one hasty shaman game.</p>
-        <p>5/15/24: Fixed one trick mage game.</p>
-        <p>5/14/24: Removed all and new games tabs in page 1, made the about section look better.</p>
-        <p>5/13/24: Changed system to load top 10, added loading icon to top 10, made top 10 load faster and more consistently, changed this website's styling and format, added loading animation to form submission.</p>
-        <p>5/12/24: Added about section</p>
-    </div>
-
-    <div class="content" id="report-bug" style="display:none;">
-        <h1>Report a Bug</h1>
-        <p>If you've encountered a problem while using our site, please let us know! Fill out the form below to report an issue.</p>
-        <form id="bugReportForm">
-            <label for="name">Your Name:</label><br>
-            <input type="text" id="name" name="name" required><br>
-            <label for="email">Your Email:</label><br>
-            <input type="email" id="email" name="email" required><br>
-            <label for="description">Bug Description:</label><br>
-            <textarea id="description" name="description" rows="4" required></textarea><br>
-            <button type="submit">Submit Bug Report</button>
-        </form>
-    </div>
-
-    <div class="content" id="request-game" style="display:none;">
-        <h1>Request a Game</h1>
-        <p>If you'd like to see a particular game added to our site, please let us know! Fill out the form below to request a game.</p>
-        <form id="gameRequestForm">
-            <label for="game-name">Your Name:</label><br>
-            <input type="text" id="game-name" name="name" required><br>
-            <label for="game-email">Your Email:</label><br>
-            <input type="email" id="game-email" name="email" required><br>
-            <label for="game-description">Game Link And Description:</label><br>
-            <textarea id="game-description" name="description" rows="4" required></textarea><br>
-            <button type="submit">Submit Game Request</button>
-        </form>
-    </div>
-
-    <div class="loading-container" style="display: none;">
-        <div class="bars">
-            <div class="bar bar-1"></div>
-            <div class="bar bar-2"></div>
-            <div class="bar bar-3"></div>
-            <div class="bar bar-4"></div>
-            <div class="bar bar-5"></div>
-        </div>
-        <h3>Submitting form</h3>
-    </div>
-
-    <script>
-        // This holds all of the color themes for light/dark mode
-        const modes = [
-            {
-                mode: "light",
-                properties: {
-                    "--text-color": "rgba(0, 0, 0, 0.6)",
-                    "--body-background-gradient": "linear-gradient(30deg, #b3e5fc, #ffcc80)",
-                    "--blob-1-gradient": "linear-gradient(0deg, #ffcc80, #ffab40)",
-                    "--blob-2-gradient": "linear-gradient(0deg, #b3e5fc, #4fc3f7)",
-                    "--blob-3-gradient": "linear-gradient(0deg, #c8e6c9, #81c784)",
-                    "--link-color": "#7152ff"
-                }
-            },
-            {
-                mode: "dark",
-                properties: {
-                    "--text-color": "rgba(255, 255, 255, 0.9)",
-                    "--body-background-gradient": "linear-gradient(30deg, #010101, #000000)",
-                    "--blob-1-gradient": "linear-gradient(72deg, #ff2079, #0400eb)",
-                    "--blob-2-gradient": "linear-gradient(0deg, #440bd4, #e92efb)",
-                    "--blob-3-gradient": "linear-gradient(220deg, #ff2079, #0400eb)",
-                    "--link-color": "#9178ff"
-                }
-            }
-        ];
-
-        const sliderCheckbox = document.getElementById("checkbox");
-        const userPreference = localStorage.getItem("isDarkMode");
-
-        // Default to dark mode if no preference is set
-        if (userPreference === null || JSON.parse(userPreference) === true) {
-            enableDarkMode();
-            sliderCheckbox.checked = false;
-        } else {
-            enableLightMode();
-            sliderCheckbox.checked = true;
-        }
-
-        function setMultipleCSSProperties(element, properties) {
-            for (const [property, value] of Object.entries(properties)) {
-                element.style.setProperty(property, value);
-            }
-        }
-
-        sliderCheckbox.addEventListener("change", () => {
-            sliderCheckbox.checked ? enableLightMode() : enableDarkMode();
-        });
-
-        function enableDarkMode() {
-            setMultipleCSSProperties(document.documentElement, modes[1].properties);
-            localStorage.setItem("isDarkMode", JSON.stringify(true));
-        }
-
-        function enableLightMode() {
-            setMultipleCSSProperties(document.documentElement, modes[0].properties);
-            localStorage.setItem("isDarkMode", JSON.stringify(false));
-        }
-        </script>
-
-        <script>
-        function showSection(sectionId) {
-            let sections = document.querySelectorAll('.content');
-            sections.forEach(section => {
-                section.id === sectionId 
-                    ? document.getElementById(sectionId).style.display = 'block'
-                    : section.style.display = 'none';
-            });
-        }
-    </script>
-
-    <script>
-        const loadingAnimationEl = document.querySelector(".loading-container");
-        const formEl = document.querySelector("#report-bug");
-        document.getElementById('bugReportForm').addEventListener('submit', function(event) {
-            event.preventDefault(); // Prevent the default form submission
-            
-            loadingAnimationEl.style.display = 'flex';
-            formEl.style.display = 'none';
-            
-            var name = document.getElementById('name').value.trim();
-            var email = document.getElementById('email').value.trim();
-            var description = document.getElementById('description').value.trim();
-
-            if (!name || !email || !description) {
-                alert('Please fill in all fields.');
-                loadingAnimationEl.style.display = 'none';
-                formEl.style.display = 'block';
-                return;
-            }
-
-            fetch('https://script.google.com/macros/s/AKfycbw-x5nWKZtTRl2BprexAgs7hhbsNIWgT5cMwfwHpoZPwx0j_vTBn-8ONPuLyUJSGYf5gg/exec', {
-                method: 'POST',
-                contentType: 'application/json',
-                body: JSON.stringify({name: name, email: email, description: description})
-            })
-            .then(response => response.json())
-            .then(data => {
-                loadingAnimationEl.style.display = 'none';
-                formEl.style.display = 'block';
-                alert('Bug report submitted. Thank you!');
-                document.getElementById('bugReportForm').reset(); // Reset the form after submission
-            })
-            .catch(error => console.error('Error:', error));
-        });
-
-        const gameFormEl = document.querySelector("#request-game");
-        document.getElementById('gameRequestForm').addEventListener('submit', function(event) {
-            event.preventDefault(); // Prevent the default form submission
-            
-            loadingAnimationEl.style.display = 'flex';
-            gameFormEl.style.display = 'none';
-            
-            var name = document.getElementById('game-name').value.trim();
-            var email = document.getElementById('game-email').value.trim();
-            var description = document.getElementById('game-description').value.trim();
-
-            if (!name || !email || !description) {
-                alert('Please fill in all fields.');
-                loadingAnimationEl.style.display = 'none';
-                gameFormEl.style.display = 'block';
-                return;
-            }
-
-            fetch('https://script.google.com/macros/s/AKfycbw-x5nWKZtTRl2BprexAgs7hhbsNIWgT5cMwfwHpoZPwx0j_vTBn-8ONPuLyUJSGYf5gg/exec', {
-                method: 'POST',
-                contentType: 'application/json',
-                body: JSON.stringify({name: name, email: email, description: description})
-            })
-            .then(response => response.json())
-            .then(data => {
-                loadingAnimationEl.style.display = 'none';
-                gameFormEl.style.display = 'block';
-                alert('Game request submitted. Thank you!');
-                document.getElementById('gameRequestForm').reset(); // Reset the form after submission
-            })
-            .catch(error => console.error('Error:', error));
-        });
-    </script>
-    </body>
-=======
 	<head>
 		<meta charset="UTF-8" />
 		<meta name="viewport" content="width=device-width, initial-scale=1.0" />
@@ -1196,5 +593,4 @@
 			});
 		</script>
 	</body>
->>>>>>> ee24228f
 </html>