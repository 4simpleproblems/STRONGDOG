export default [
<<<<<<< HEAD
      { href: './html/Red vs Blue/index.html', imgSrc: 'Red vs Blue.png', name: 'Red vs Blue' , 'page': 3, 'id': 740 },
      { href: './html/new polytrack/index.html', imgSrc: 'new polytrack.unknown', name: 'new polytrack' , 'page': 3, 'id': 739 },
      { href: './html/money movers 3/index.html', imgSrc: 'money movers 3.jpg', name: 'money movers 3' , 'page': 3, 'id': 738 },
      { href: './html/money movers 2/index.html', imgSrc: 'money movers 2.jpg', name: 'money movers 2' , 'page': 3, 'id': 737 },
      { href: './html/money movers/index.html', imgSrc: 'money movers.jpg', name: 'money movers' , 'page': 3, 'id': 736 },
      { href: './html/Mirror Madness/index.html', imgSrc: 'Mirror Madness.png', name: 'Mirror Madness' , 'page': 3, 'id': 735 },
      { href: './html/Death Run/index.html', imgSrc: 'Death Run.png', name: 'Death Run' , 'page': 3, 'id': 734 },
      { href: './html/amazing strange rope police/index.html', imgSrc: 'amazing strange rope police.jpg', name: 'amazing strange rope police' , 'page': 3, 'id': 733 },
      { href: './html/sandtris/index.html', imgSrc: 'sandtris.jpg', name: 'sandtris' , 'page': 3, 'id': 732 },
=======
>>>>>>> ff5b8a24
      { href: './html/block blast/index.html', imgSrc: 'block blast.jpg', name: 'block blast' , 'page': 3, 'id': 731, tags: [''] },
      { href: './html/block blast/index.html', imgSrc: 'block blast.jpg', name: 'block blast' , 'page': 3, 'id': 730 },
]<|MERGE_RESOLUTION|>--- conflicted
+++ resolved
@@ -1,5 +1,4 @@
 export default [
-<<<<<<< HEAD
       { href: './html/Red vs Blue/index.html', imgSrc: 'Red vs Blue.png', name: 'Red vs Blue' , 'page': 3, 'id': 740 },
       { href: './html/new polytrack/index.html', imgSrc: 'new polytrack.unknown', name: 'new polytrack' , 'page': 3, 'id': 739 },
       { href: './html/money movers 3/index.html', imgSrc: 'money movers 3.jpg', name: 'money movers 3' , 'page': 3, 'id': 738 },
@@ -9,8 +8,5 @@
       { href: './html/Death Run/index.html', imgSrc: 'Death Run.png', name: 'Death Run' , 'page': 3, 'id': 734 },
       { href: './html/amazing strange rope police/index.html', imgSrc: 'amazing strange rope police.jpg', name: 'amazing strange rope police' , 'page': 3, 'id': 733 },
       { href: './html/sandtris/index.html', imgSrc: 'sandtris.jpg', name: 'sandtris' , 'page': 3, 'id': 732 },
-=======
->>>>>>> ff5b8a24
-      { href: './html/block blast/index.html', imgSrc: 'block blast.jpg', name: 'block blast' , 'page': 3, 'id': 731, tags: [''] },
       { href: './html/block blast/index.html', imgSrc: 'block blast.jpg', name: 'block blast' , 'page': 3, 'id': 730 },
 ]