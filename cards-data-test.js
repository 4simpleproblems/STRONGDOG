--- conflicted
+++ resolved
@@ -1,17 +1,4 @@
 export default [
-<<<<<<< HEAD
-      { href: './html/new territorial.io/index.html', imgSrc: 'new territorial.io.jpg', name: 'new territorial.io' , 'page': 3, 'id': 772 },
-      { href: './swf/learn to fly 3/index.html', imgSrc: 'learn to fly 3.jpg', name: 'learn to fly 3' , 'page': 3, 'id': 771 },
-      { href: './swf/learn to fly 2/index.html', imgSrc: 'learn to fly 2.jpg', name: 'learn to fly 2' , 'page': 3, 'id': 770 },
-      { href: './swf/drunk guy/index.html', imgSrc: 'drunk guy.jpg', name: 'drunk guy' , 'page': 3, 'id': 769 },
-      { href: './html/what beats rock/index.html', imgSrc: 'what beats rock.jpg', name: 'what beats rock' , 'page': 3, 'id': 768 },
-      { href: './html/unicycle hero/index.html', imgSrc: 'unicycle hero.png', name: 'unicycle hero' , 'page': 3, 'id': 767 },
-      { href: './html/room clicker/index.html', imgSrc: 'room clicker.jpg', name: 'room clicker' , 'page': 3, 'id': 766 },
-      { href: './html/ping pong chaos/index.html', imgSrc: 'ping pong chaos.jpg', name: 'ping pong chaos' , 'page': 3, 'id': 765 },
-      { href: './html/iron snout/index.html', imgSrc: 'iron snout.png', name: 'iron snout' , 'page': 3, 'id': 764 },
-      { href: './html/drive mad 200 levels/index.html', imgSrc: 'drive mad 200 levels.jpg', name: 'drive mad 200 levels' , 'page': 3, 'id': 763 },
-=======
->>>>>>> 9e9f5aa2
       { href: './html/youtube/game/index.html', imgSrc: 'youtube.png', name: 'youtube' , 'id': 761 },
       { href: './html/xbox cloud gaming/index.html', imgSrc: 'xbox cloud gaming.png', name: 'xbox cloud gaming' , 'page': 3, 'id': 751 },
       { href: './html/money movers 3/index.html', imgSrc: 'money movers 3.jpg', name: 'money movers 3' , 'page': 3, 'id': 738 },
