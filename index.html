<!DOCTYPE html>
<script
  async
  src="https://pagead2.googlesyndication.com/pagead/js/adsbygoogle.js?client=ca-pub-1609993827735056"
  crossorigin="anonymous"
></script>
<html lang="en">
  <head>
    <!-- Include Firebase SDKs -->
    <script src="https://www.gstatic.com/firebasejs/10.14.1/firebase-app-compat.js"></script>
    <script src="https://www.gstatic.com/firebasejs/10.14.1/firebase-auth-compat.js"></script>
    <script src="https://www.gstatic.com/firebasejs/10.14.1/firebase-firestore-compat.js"></script>
    <script src="https://www.gstatic.com/firebasejs/10.14.1/firebase-database-compat.js"></script>
    <script type="module">
      import games from "./cards-data.js";
      import { siteMapping } from "./site-mapping.js";

      // Helper function to normalize game names
      function normalizeGameName(name) {
        return name
          .toLowerCase()
          .replace(/\s+/g, "")
          .replace(/[^a-z0-9]/g, "");
      }

      // Function to get the current site key from the URL
      function getCurrentSiteKey() {
        const currentURL = window.location.href;
        const keys = Object.keys(siteMapping);

        // Sort keys by length in descending order to match the most specific URL first
        keys.sort((a, b) => b.length - a.length);

        for (const key of keys) {
          if (currentURL.includes(key)) {
            return key;
          }
        }
        return null;
      }

      function getAdjustedUrls(href, imgSrc, page) {
        let adjustedHref = href;
        let adjustedImgSrc = `./img/${imgSrc}`; // Default img src

        const currentSiteKey = getCurrentSiteKey();

        if (currentSiteKey) {
          const currentSitePages = siteMapping[currentSiteKey];

          // Build a mapping from page number to base URL
          const pageNumberToURL = {};
          let currentPageNumber = getPageNumberFromURL(currentSiteKey);
          pageNumberToURL[currentPageNumber] = currentSiteKey;

          if (currentSitePages) {
            currentSitePages.forEach((url) => {
              const pageNum = getPageNumberFromURL(url);
              pageNumberToURL[pageNum] = url;
            });
          }

          // Check if page is defined and not equal to currentPageNumber
          if (page !== undefined && page !== currentPageNumber) {
            let adjustedBaseURL = pageNumberToURL[page];

            if (!adjustedBaseURL) {
              // No base URL found, so construct one using the current site's base URL
              const currentOrigin = window.location.origin;
              adjustedBaseURL = `${currentOrigin}/strongdog${page}`;
            }

            // Remove leading './' from href and imgSrc if present
            const adjustedGameHref = href.replace(/^\.\//, "");
            adjustedHref = `${adjustedBaseURL}/${adjustedGameHref}`;

            const adjustedImgPath = imgSrc.replace(/^\.\//, "");
            adjustedImgSrc = `${adjustedBaseURL}/img/${adjustedImgPath}`;
          }
        } else {
          console.warn(
            `No site mapping found for current URL: ${window.location.href}`
          );

          // Since no site mapping is found, construct the adjusted URLs here
          if (page !== undefined && page > 1) {
            const currentOrigin = window.location.origin;
            const adjustedBaseURL = `${currentOrigin}/strongdog${page}`;

            // Remove leading './' from href and imgSrc if present
            const adjustedGameHref = href.replace(/^\.\//, "");
            adjustedHref = `${adjustedBaseURL}/${adjustedGameHref}`;

            const adjustedImgPath = imgSrc.replace(/^\.\//, "");
            adjustedImgSrc = `${adjustedBaseURL}/img/${adjustedImgPath}`;
          }
        }

        return { adjustedHref, adjustedImgSrc };
      }

      // Function to extract the page number from a URL or key
      function getPageNumberFromURL(url) {
        const regex = /(strongdog|mathcord|stroongdog)(\d*)/;
        const match = url.match(regex);
        if (match) {
          const pageNum = match[2];
          if (pageNum === "") {
            return 1;
          } else {
            return parseInt(pageNum, 10);
          }
        } else {
          return 1; // Default to page 1 if not found
        }
      }

      // Function to generate card HTML
      function getCardHTML(gameObject) {
        const { href, imgSrc, name, page } = gameObject;
        const { adjustedHref, adjustedImgSrc } = getAdjustedUrls(
          href,
          imgSrc,
          page
        );

        // Generate a normalized game ID for matching
        const gameId = normalizeGameName(name);

        return `
          <a href="${adjustedHref}" class="card" data-game-id="${gameId}" data-page="${page}">
            <img src="${adjustedImgSrc}">
            <figcaption>${name}</figcaption>
          </a>
        `;
      }

      // Generate the cards
      let cardsHTMLArr = [];
      for (let i = 0; i < games.length; ++i) {
        cardsHTMLArr.push(getCardHTML(games[i]));
      }

      const cardsHTMLStr = cardsHTMLArr.join("");

      // Insert the cards into the DOM once the content is loaded
      document.addEventListener("DOMContentLoaded", () => {
        document.getElementById("allGameList").innerHTML = cardsHTMLStr;

        // --- Begin Updated Search Functionality ---
        const searchInput = document.querySelector(".search-bar");
        const searchResults = document.getElementById("searchResults");

        if (!searchInput || !searchResults) {
          console.error(
            "Search input or results container not found in the DOM."
          );
          return;
        }

        // Show results when the search bar is focused
        searchInput.addEventListener("focus", function () {
          updateSearchResults(); // Display initial results if any
        });

        // Update the search results based on the input
        searchInput.addEventListener("input", updateSearchResults);

        // Hide results when clicking outside the search bar and results
        document.addEventListener("click", function (event) {
          if (
            !searchInput.contains(event.target) &&
            !searchResults.contains(event.target)
          ) {
            searchResults.style.display = "none";
          }
        });

        function updateSearchResults() {
          const searchText = searchInput.value.toLowerCase();
          const filteredGames = games
            .filter((game) => game.name.toLowerCase().includes(searchText))
            .slice(0, 7); // Limit to top 7 results

          searchResults.innerHTML = ""; // Clear previous results

          if (filteredGames.length === 0) {
            searchResults.style.display = "none";
            return;
          }

          filteredGames.forEach((game) => {
            const { href, imgSrc, name, page } = game;
            const { adjustedHref, adjustedImgSrc } = getAdjustedUrls(
              href,
              imgSrc,
              page
            );

            const resultLink = document.createElement("a");
            resultLink.href = adjustedHref;
            resultLink.innerHTML = `
              <img src="${adjustedImgSrc}" alt="${name}">
              <span>${name}</span>
            `;
            searchResults.appendChild(resultLink);
          });

          searchResults.style.display = "block"; // Show results
        }
        // --- End Updated Search Functionality ---
      });
    </script>

    <script>
      const firebaseConfig = {
        apiKey: "AIzaSyBh-VnGiP4qZD0r14gfn9dr77GwtslpTqU",
        authDomain: "strongdog-auth.firebaseapp.com",
        databaseURL: "https://strongdog-auth-default-rtdb.firebaseio.com",
        projectId: "strongdog-auth",
        storageBucket: "strongdog-auth.appspot.com",
        messagingSenderId: "936276282572",
        appId: "1:936276282572:web:a802b7f609381ff9428669",
        measurementId: "G-0YLTCV2MMS",
      };

      // Initialize Firebase
      firebase.initializeApp(firebaseConfig);

      // Initialize Firebase Authentication and Firestore
      const auth = firebase.auth();
      const db = firebase.firestore();
    </script>
    <script src="appscript.js"></script>
    <script>
      // Define normalizeGameName function
      function normalizeGameName(name) {
        return name
          .toLowerCase()
          .replace(/\s+/g, "")
          .replace(/[^a-z0-9]/g, "");
      }

      document.addEventListener("DOMContentLoaded", function () {
        const topGameList = document.getElementById("topGameList");
        const loadingContainerEl = document.createElement("div");
        loadingContainerEl.className = "loading-container";
        loadingContainerEl.innerHTML = `
			<div class="bars">
			  <div class="bar bar-1"></div>
			  <div class="bar bar-2"></div>
			  <div class="bar bar-3"></div>
			  <div class="bar bar-4"></div>
			  <div class="bar bar-5"></div>
			</div>
		  `;

        // Append loadingContainerEl to topGameList
        topGameList.appendChild(loadingContainerEl);

        function fetchTopGames() {
          fetch(targetUrl, {
            // Use the targetUrl from appscript.js
            method: "GET",
          })
            .then((response) => {
              if (!response.ok) {
                throw new Error(
                  "Network response was not ok " + response.statusText
                );
              }
              return response.json();
            })
            .then((data) => {
              if (data && data.content) {
                const parsedData = JSON.parse(data.content);
                console.log("Parsed data:", parsedData);
                displayTopGames(parsedData);
              } else {
                console.error("Invalid data format", data);
              }
            })
            .catch((error) => console.error("Error:", error))
            .finally(() => {
              loadingContainerEl.style.display = "none";
            });
        }

        function displayTopGames(games) {
          if (!topGameList) {
            console.error("Required element not found.");
            return;
          }
          topGameList.innerHTML = "";

          games.slice(1).forEach((game) => {
            // Skip the first entry as it is the header
            const gameName = game[0];
            const matchingCard = findMatchingCard(gameName);
            if (matchingCard) {
              topGameList.appendChild(matchingCard.cloneNode(true));
            } else {
              console.warn(`No matching card found for game: ${gameName}`);
            }
          });
        }

        function findMatchingCard(gameName) {
          const formattedGameName = normalizeGameName(gameName);
          const cards = document.querySelectorAll("#allGameList .card");
          for (let card of cards) {
            const cardGameId = card.getAttribute("data-game-id");
            if (cardGameId === formattedGameName) {
              return card;
            }
          }
          console.warn(
            `Card not found for game: ${gameName} (ID: ${formattedGameName})`
          );
          return null;
        }

        // Immediately invoked function to run fetchTopGames as soon as possible
        (function () {
          loadingContainerEl.style.display = "flex"; // Show spinner
          fetchTopGames();
        })();
      });
    </script>
    <link rel="icon" type="image/x-icon" href="/img/favicon.ico" />
    <meta charset="UTF-8" />
    <meta name="viewport" content="width=device-width, initial-scale=1.0" />
    <title>StrongDog XP</title>
    <style>
      body {
        font-family: Arial, sans-serif;
        margin: 0;
        padding: 0;
        background-color: #2e2e2e;
        /* Dark grey background */
      }

      .navbar {
        background-color: #333;
        color: white;
        padding: 10px 20px;
        display: flex;
        align-items: center;
        position: relative;
        justify-content: space-between;
        /* Keep items spread out */
      }

      .logo {
        position: absolute;
        left: 50%;
        transform: translateX(-50%);
        /* Center the logo horizontally */
        color: white;
        font-weight: bold;
      }

      /* Style for the menu icon */
      .menu-icon {
        font-size: 2rem;
        cursor: pointer;
        margin-left: 20px;
        /* Position the icon to the left */
        color: white;
        position: relative;
        z-index: 1001;
        /* Ensure it stays on top when clicking */
      }

      .slide-menu {
        position: fixed;
        top: 0;
        height: 100%;
        width: 350px;
        background-color: rgba(0, 0, 0, 0.4);
        backdrop-filter: blur(10px);
        /* You can adjust to preferred blurring */
        color: white;
        box-shadow: 2px 0 5px rgba(0, 0, 0, 0.5);
        z-index: 1003;
        /* Ensure it covers the menu icon when it slides in */
        transition: transform 0.4s ease;
        /* Smooth slide-in animation */
        overflow-y: auto;
        transform: translateX(-100%);
        /* Start off-screen completely */
      }

      .profile-picture {
        width: 100%;
        height: 100%;
        object-fit: cover;
        /* Keeps the aspect-ratio of image normal - no distortions */
      }

      .profile-picture-container {
        border-radius: 50%;
        width: 100px;
        aspect-ratio: 1;
        overflow: hidden;
        display: flex;
        justify-content: center;
        align-items: center;
        box-shadow: 0 0 20px rgba(0, 0, 0, 0.5);
      }

      .user-details-container {
        display: flex;
        width: 100%;
        justify-content: center;
        gap: 20px;
        padding-block: 40px;
      }

      .username-container {
        display: flex;
        align-items: center;
        justify-content: center;
      }

      .username-text {
        font-size: 1.5rem;
      }

      .categories {
        display: flex;
        flex-direction: column;
        gap: 10px;
      }

      /* Styling for links in the slide menu */
      .categories > a {
        display: flex;
        justify-content: center;
        align-items: center;
        padding: 20px;
        background: rgba(0, 0, 0, 0.3);
        border-radius: 20px;
        text-decoration: none;
        color: white;
        transition: all 0.3s ease;
        margin-left: 20px;
        margin-right: 20px;
        text-align: center;
        font-size: 1.1rem;
        position: relative;
        overflow: hidden;
      }

      .categories > a::after {
        content: "";
        background: rgba(255, 255, 255, 0.1);
        /* You can change the color to your liking */
        position: absolute;
        top: 50%;
        left: 50%;
        transform: translate(-50%, -50%);
        border-radius: 50%;
        width: 0;
        height: 0;
        transition: 0.4s ease-out;
        /* z-index: -1; */
      }

      .categories > a:hover::after {
        width: 400px;
        height: 400px;
      }

      .categories > a:hover {
        transform: scale(0.95);
      }

      /* Styling for the "new" tags */
      span.new-feature-tag {
        background: orange;
        border-radius: 100vw;
        /* Completely rounded edges */
        padding: 0.2rem 0.4rem;
        margin-left: 1rem;
        /* Separate the tag from the left text */
        font-size: 0.6rem;
        color: black;
        text-transform: uppercase;
      }

      .navbar .logo {
        color: white;
        font-weight: bold;
      }

      .navbar .logo .xp {
        color: orange;
      }

      .navbar a,
      .navbar a:visited,
      .navbar .logo span {
        text-decoration: none;
        margin-right: 20px;
      }

      .search-bar {
        padding: 7px;
        padding-top: 10px;
        font-size: 1em;
        border-radius: 20%;
        width: 100%;
        border: none;
        border-bottom: 5px solid gray;
        background-color: transparent;
        color: white;
      }

      .search-bar:focus {
        outline: none;
        background-color: rgba(255, 255, 255, 0.1);
      }

      .games-grid {
        display: flex;
        flex-wrap: wrap;
        padding: 10px;
        justify-content: center;
      }

      .card {
        background-color: #fff;
        border-radius: 10px;
        margin: 5px;
        /* Reduced margin */
        width: 120px;
        height: 120px;
        transition: transform 0.3s ease, box-shadow 0.3s ease;
        box-shadow: 0 4px 8px rgba(0, 0, 0, 0.1);
        overflow: hidden;
        position: relative;
      }

      .card:hover {
        transform: scale(1.05);
        box-shadow: 0 6px 12px rgba(0, 0, 0, 0.29);
      }

      .card img {
        width: 100%;
        height: 100%;
        object-fit: cover;
        transition: transform 0.3s ease;
      }

      .card:hover img {
        transform: scale(1.02);
        /* subtle zoom on the image */
      }

      .card figcaption {
        position: absolute;
        bottom: -30px;
        /* start hidden */
        left: 0;
        width: 100%;
        background-color: rgb(74, 74, 74);
        color: white;
        text-align: center;
        padding: 5px;
        transition: bottom 0.5s ease;
        /* smoother and slower */
        overflow: hidden;
      }

      .card:hover figcaption {
        bottom: 0;
        /* slide up on hover */
      }

      .card::before {
        content: "";
        position: absolute;
        top: -50%;
        left: -50%;
        width: 200%;
        height: 200%;
        background: linear-gradient(
          to right,
          rgba(255, 255, 255, 0) 0%,
          rgba(255, 255, 255, 0.3) 50%,
          rgba(255, 255, 255, 0) 100%
        );
        transform: rotate(30deg) translate(-50%, -50%);
        transition: transform 0.5s, opacity 0.5s;
        opacity: 0;
        pointer-events: none;
        /* This ensures the shine doesn't interfere with clicking the card */
      }

      .card:hover::before {
        transform: rotate(30deg) translate(100%, -50%);
        opacity: 1;
      }

      .search-results {
        position: absolute;
        right: 20px;
        top: 60px;
        background-color: white;
        color: black;
        border: 1px solid #ccc;
        width: 250px;
        /* Adjusted for image display */
        display: none;
        z-index: 1000;
        transform-origin: left;
        /* Anchor the transformation to the left */
        transition: transform 0.3s ease, background-color 0.3s ease;
        border-radius: 5px;
        /* Rounded corners for the search results box */
        box-shadow: 0 2px 5px rgba(0, 0, 0, 0.2);
      }

      .search-results a {
        display: flex;
        align-items: center;
        text-decoration: none;
        color: black;
        border-bottom: 1px solid #eee;
        padding: 5px;
        transition: all 0.3s ease;
      }

      .search-results img {
        width: 50px;
        height: 50px;
        object-fit: cover;
        margin-right: 10px;
        border-radius: 5px;
      }

      .search-results a:last-child {
        border-bottom: none;
      }

      .news-container {
        margin: 20px auto;
        padding: 20px;
        background-color: #444444;
        /* Light grey background */
        border-radius: 8px;
        max-width: 800px;
        box-shadow: 0 4px 8px rgba(0, 0, 0, 0.1);
        /* Subtle shadow for depth */
      }

      .news {
        color: #ffffff;
        /* Dark text for readability */
      }

      .credits-title {
        font-size: 1.5em;
        margin-bottom: 15px;
        color: #ffffff;
        /* Darker title color */
        border-bottom: 2px solid #ddd;
        /* Subtle bottom border */
        padding-bottom: 5px;
      }

      .credits-item {
        display: flex;
        justify-content: space-between;
        margin-bottom: 15px;
      }

      .credits-role {
        font-weight: bold;
        color: #ffffff;
        /* Slightly lighter for role text */
      }

      .credits-names {
        display: flex;
        flex-wrap: wrap;
        gap: 8px;
        align-items: center;
        /* Center-aligns items vertically */
      }

      .credits-link {
        color: #0073e6;
        /* Blue link color */
        text-decoration: none;
        font-weight: bold;
        /* Bold links for emphasis */
      }

      .credits-link:hover {
        text-decoration: underline;
      }

      .credits-names span {
        color: #c4c4c4;
        /* Slightly lighter for plain text */
      }

      /* Additional CSS for better spacing and style */
      .credits-item:last-child .credits-names {
        gap: 16px;
      }

      .credits-item:last-child .credits-link {
        color: #00b3b3;
        /* Different link color for Other Links */
      }

      .credits-item:last-child .credits-link:hover {
        text-decoration: underline;
        color: #00cccc;
        /* Hover color for Other Links */
      }

      /* Styling for the All  label */
      h2 {
        text-align: center;
        color: white;
        margin: 20px 0;
        /* Spacing above and below */
        font-size: 1.5em;
        /* Larger font size */
      }

      .card figcaption {
        position: absolute;
        bottom: 0;
        left: 0;
        width: 100%;
        background-color: rgba(95, 95, 95, 0.8);
        color: black;
        padding: 5px 0;
        transition: transform 0.3s ease, opacity 0.3s ease;
        transform: translateY(100%);
        /* Start off-screen */
        opacity: 0;
        display: flex;
        justify-content: center;
        align-items: center;
        text-shadow: 0 0 2px white;
        font-weight: 550;
        border-radius: 10px;
      }

      .card:hover figcaption {
        height: 30px;
        /* Show text on hover */
        background-color: rgba(95, 95, 95, 0.8);
        /* Non-transparent background on hover */
        transform: translateY(0);
        /* Slide up to visible */
        opacity: 1;
      }

      .pagination {
        text-align: center;
        margin: 20px 0;
      }

      .pagination a {
        color: white;
        padding: 8px 16px;
        text-decoration: none;
        transition: background-color 0.3s;
        border: 1px solid #444;
        margin: 0 4px;
        border-radius: 4px;
        background-color: #333;
      }

      .pagination a.active {
        background-color: #555;
        border-color: #777;
      }

      .pagination a:hover:not(.active) {
        background-color: #444;
      }

      .updates-paragraph-text {
        color: white;
        background-color: #a83632;
        padding: 15px 10px;
        border-radius: 10px;
        box-shadow: 0 0 10px 5px rgba(255, 255, 255, 0.05);
        margin-bottom: 30px;
      }

      .updates-text-container {
        margin-left: 30%;
        margin-right: 30%;
        display: flex;
        justify-content: center;
        align-items: center;
      }

      .loading-container {
        position: absolute;
        top: 50%;
        left: 50%;
        transform: translate(-50%, -50%);
        display: flex;
        flex-direction: column;
        justify-content: center;
        align-items: center;
      }

      .bars {
        display: flex;
        align-items: center;
      }

      .bar {
        background-color: rgba(255, 255, 255, 0.3);
        width: 20px;
        height: 40px;
        margin-right: 5px;
        border-radius: 10px;
        animation: load ease infinite 5s;
      }

      .bar-2,
      .bar-4 {
        height: 50px;
      }

      .bar-2 {
        animation-delay: 0.1s;
      }

      .bar-3 {
        height: 60px;
        animation-delay: 0.2s;
      }

      .bar-4 {
        animation-delay: 0.3s;
      }

      .bar-5 {
        animation-delay: 0.4s;
      }

      @keyframes load {
        0%,
        100% {
          transform: rotate(0deg);
        }

        50% {
          transform: rotate(720deg) rotateX(180deg);
        }
      }

      #topGameList {
        position: relative;
        /* Make sure topGameList is relatively positioned */
      }

      .modal {
        display: none;
        position: fixed;
        z-index: 1000;
        left: 0;
        top: 0;
        width: 100%;
        height: 100%;
        background-color: rgba(0, 0, 0, 0.5);
        justify-content: center;
        align-items: center;
      }

      .modal-content {
        background-color: #757575;
        padding: 20px;
        border-radius: 10px;
        width: 90%;
        max-width: 400px;
        text-align: center;
      }

      .modal-close {
        color: #aaa;
        float: right;
        font-size: 28px;
        font-weight: bold;
        cursor: pointer;
      }

      .modal-close:hover,
      .modal-close:focus {
        color: #000;
        text-decoration: none;
        cursor: pointer;
      }

      .modal-link {
        color: blue;
        text-decoration: underline;
        cursor: pointer;
      }
    </style>
  </head>
  <body>
    <div
      id="secretLink"
      title="Secret Menu"
      style="
        position: absolute;
        top: 10px;
        right: 10px;
        width: 10px;
        height: 10px;
        cursor: pointer;
        border-radius: 50%;
        display: flex;
        align-items: center;
        justify-content: center;
        z-index: 1000; /* Ensure it is on top */
      "
    ></div>
    <script>
      // Ensure the secretLink event listener is set up after the element is loaded
      window.addEventListener("load", function () {
        const secretLink = document.getElementById("secretLink");
        secretLink.addEventListener("click", function () {
          window.location.href = "secret-menu.html";
        });
      });
    </script>

    <div class="navbar">
      <div class="menu-icon" id="menuIcon">&#9776;</div>
      <a href="index.html" class="logo">StrongDog<span class="xp">XP</span></a>

      <div class="search-container">
        <input
          type="text"
          class="search-bar"
          placeholder="Search for games..."
          id="searchInput"
          autocomplete="off"
        />
        <div class="search-results" id="searchResults"></div>
      </div>
    </div>
    <div class="updates-text-container">
<<<<<<< HEAD
      <p class="updates-paragraph-text">
        Want to become a contributor/game downloader? Join the discord and
        message us!
      </p>
=======
      <p class="updates-paragraph-text">Want to become a contributor/game downloader? Join the Discord and message us!</p>
>>>>>>> 8b774425
    </div>
    <div class="modal" id="popupModal">
      <div class="modal-content">
        <span class="modal-close" id="closeModal">&times;</span>
        <p>
          The strongdog discord server is a place for strongdog users to chill,
          play games together, request ideas, and have fun!
        </p>
        <p>
          If you want to help on strongdog, there is a chat where you can get
          help downloading games, and you can upload games YOU download to add
          to strongdog! (and yes, you will get credit for downloading games)
        </p>
        <p>
          Ready to join? Click
          <a href="https://discord.gg/pWjfQ4Sz5c" target="_blank">here</a> to
          join the Discord server!
        </p>
      </div>
    </div>
    <h2 style="text-align: center"><strong>Top 10</strong></h2>
    <div class="games-grid" id="topGameList"></div>

    <h2 style="text-align: center"><strong>All</strong></h2>
    <div class="games-grid" id="allGameList"></div>

    <h2 style="text-align: center"><strong>StrongDogXP LLC</strong></h2>

    <div class="news-container">
      <div class="news">
        <div class="credits-item">
          <div class="credits-role">CEO</div>
          <div class="credits-names">
            <a
              href="https://github.com/jman1593"
              target="_blank"
              class="credits-link"
              >Joshua Pettit</a
            >
          </div>
        </div>
        <div class="credits-item">
          <div class="credits-role">Developers</div>
          <div class="credits-names">
            <a
              href="https://github.com/JamesMeadows4"
              target="_blank"
              class="credits-link"
              >James Meadows</a
            >
            <span>|</span>
            <a
              href="https://github.com/jman1593"
              target="_blank"
              class="credits-link"
              >Joshua Pettit</a
            >
          </div>
        </div>
        <div class="credits-item">
          <div class="credits-role">Game Downloaders</div>
          <div class="credits-names">
            <a
              href="https://github.com/jman1593"
              target="_blank"
              class="credits-link"
              >Joshua Pettit</a
            >
          </div>
        </div>
        <div class="credits-item">
          <div class="credits-role">Other Links</div>
          <div class="credits-names">
            <a
              href="https://mathcord.netlify.app"
              target="_blank"
              class="credits-link"
              >mathcord.netlify.app</a
            >
            <span>|</span>
            <a
              href="https://strongdog.onrender.com"
              target="_blank"
              class="credits-link"
              >strongdog.onrender.com</a
            >
            <span>|</span>
            <a
              href="https://jman1593.github.io"
              target="_blank"
              class="credits-link"
              >jman1593.github.io</a
            >
            <span>|</span>
            <a
              href="https://strongdog.netlify.app"
              target="_blank"
              class="credits-link"
              >strongdog.netlify.app</a
            >
            <span>|</span>
            <a
              href="https://strongdog-1.vercel.app"
              target="_blank"
              class="credits-link"
              >strongdog-1.vercel.app</a
            >
            <span>|</span>
            <a href="https://mathcord.com" target="_blank" class="credits-link"
              >mathcord.com</a
            >
            <span>|</span>
            <a href="https://strongdog.com" target="_blank" class="credits-link"
              >strongdog.com</a
            >
          </div>
        </div>
        <div class="credits-item">
          <div class="credits-role">MORE UNBLOCKED LINKS ON THE DISCORD</div>
        </div>
      </div>
    </div>
    <div class="slide-menu" id="slideMenu">
      <div class="user-details-container">
        <div class="profile-picture-container">
          <a href="settings.html">
            <img class="profile-picture" src="img/default-avatar.png" />
          </a>
        </div>
        <div class="username-container">
          <p class="username-text">Your Username</p>
        </div>
      </div>
      <!-- Categories / options -->
      <div class="categories">
        <a href="favs.html" class="option-link">Favorites</a>
        <a href="#" id="randomGame" class="option-link">Random Game</a>
        <a href="#" id="blockLanschool" class="option-link">Block Lanschool</a>
        <a href="about.html" class="option-link"
          >About / Report Bugs / Request Games</a
        >
        <a href="https://discord.gg/pWjfQ4Sz5c" class="option-link"
          >Discord Server<span class="new-feature-tag">new</span></a
        >
      </div>
    </div>
    <script type="module">
      import games from "./cards-data.js";

      document.addEventListener("DOMContentLoaded", function () {
        const menuIcon = document.getElementById("menuIcon");
        const slideMenu = document.createElement("div");
        slideMenu.className = "slide-menu";

        // Clone the categories
        const originalCategories = document.querySelector(".categories");
        const categories = originalCategories.cloneNode(true);

        // Append the categories to the slideMenu
        slideMenu.appendChild(categories);
        document.body.appendChild(slideMenu);

        // Add click event to toggle the sliding menu
        menuIcon.addEventListener("click", function (event) {
          event.stopPropagation(); // Prevent click event from bubbling up
          if (slideMenu.style.transform === "translateX(0%)") {
            slideMenu.style.transform = "translateX(-100%)"; // Hide menu by sliding out
          } else {
            slideMenu.style.transform = "translateX(0%)"; // Show menu by sliding in
          }
        });

        // Close the menu when clicking outside of it
        window.addEventListener("click", function (event) {
          if (event.target !== menuIcon && !slideMenu.contains(event.target)) {
            slideMenu.style.transform = "translateX(-100%)"; // Hide menu
          }
        });

        // Check authentication state
        auth.onAuthStateChanged(async (user) => {
          let userDetailsContainer;

          if (user) {
            // User is signed in, fetch their profile picture and username

            // Clone the user-details-container
            const originalUserDetailsContainer = document.querySelector(
              ".user-details-container"
            );
            userDetailsContainer = originalUserDetailsContainer.cloneNode(true);

            // Get elements inside userDetailsContainer
            const profilePictureElement =
              userDetailsContainer.querySelector(".profile-picture");
            const usernameElement =
              userDetailsContainer.querySelector(".username-text");

            // Set profile picture
            if (user.photoURL) {
              profilePictureElement.src = user.photoURL;
            } else {
              profilePictureElement.src = "img/default-avatar.png"; // Fallback to default image
            }

            // Set username
            const userId = user.uid;
            const userDocRef = db.collection("usernames").doc(userId);
            const userDoc = await userDocRef.get();

            if (userDoc.exists) {
              const userData = userDoc.data();
              usernameElement.textContent = userData.username || "Username";
            } else {
              usernameElement.textContent = user.displayName || "Username";
            }

            // Make profile picture clickable and direct to settings page
            profilePictureElement.parentElement.addEventListener(
              "click",
              () => {
                window.location.href = "settings.html";
              }
            );

            // Insert the userDetailsContainer at the top of the slideMenu
            slideMenu.insertBefore(userDetailsContainer, categories);

            // Create the "Log Out" button as a menu item
            const logoutLink = document.createElement("a");
            logoutLink.href = "#";
            logoutLink.className = "option-link";
            logoutLink.textContent = "Log Out";
            logoutLink.style.backgroundColor = "#dc3545"; // Red color for the button
            logoutLink.style.color = "white";

            // Add click event to the "Log Out" link
            logoutLink.addEventListener("click", function (e) {
              e.preventDefault();
              auth
                .signOut()
                .then(() => {
                  // Sign-out successful.
                  window.location.reload();
                })
                .catch((error) => {
                  // An error happened.
                  console.error("Error signing out:", error);
                });
            });

            // Insert the "Log Out" link above the "Favorites" link
            const favoritesLink = categories.querySelector(
              'a[href="favs.html"]'
            );
            categories.insertBefore(logoutLink, favoritesLink);

            try {
              const accessDocRef = db.collection("access").doc(user.uid);
              const accessDoc = await accessDocRef.get();

              if (accessDoc.exists) {
                const accessData = accessDoc.data();
                console.log();

                if (accessData.tester === true) {
                  const testGamesLink = document.createElement("a");
                  testGamesLink.href = "test.html";
                  testGamesLink.className = "option-link";
                  testGamesLink.textContent = "Test Games";
                  testGamesLink.style.backgroundColor = "#28a745";
                  testGamesLink.style.color = "white";
                  testGamesLink.style.marginTop = "10px";

                  testGamesLink.addEventListener("mouseover", function () {
                    testGamesLink.style.backgroundColor = "#218838";
                  });
                  testGamesLink.addEventListener("mouseout", function () {
                    testGamesLink.style.backgroundColor = "#28a745";
                  });

                  categories.insertBefore(testGamesLink, favoritesLink);
                } else {
                  console.log();
                }
              } else {
                console.log();
              }
            } catch (error) {
              console.error();
            }
            try {
              const accessDocRef = db.collection("access").doc(user.uid);
              const accessDoc = await accessDocRef.get();

              if (accessDoc.exists) {
                const accessData = accessDoc.data();
                console.log();

                if (accessData.admin === true) {
                  const testGamesLink = document.createElement("a");
                  testGamesLink.href = "admin.html";
                  testGamesLink.className = "option-link";
                  testGamesLink.textContent = "Admin Panel";
                  testGamesLink.style.backgroundColor = "#bd0000";
                  testGamesLink.style.color = "white";
                  testGamesLink.style.marginTop = "10px";

                  testGamesLink.addEventListener("mouseover", function () {
                    testGamesLink.style.backgroundColor = "#ff0000";
                  });
                  testGamesLink.addEventListener("mouseout", function () {
                    testGamesLink.style.backgroundColor = "#bd0000";
                  });

                  categories.insertBefore(testGamesLink, favoritesLink);
                } else {
                  console.log();
                }
              } else {
                console.log();
              }
            } catch (error) {
              console.error();
            }
          } else {
            // User is not signed in, display "Not logged in" and a "Log In" button

            // Create a new userDetailsContainer
            userDetailsContainer = document.createElement("div");
            userDetailsContainer.className = "user-details-container";

            // Create a container for the text
            const notLoggedInContainer = document.createElement("div");
            notLoggedInContainer.className = "username-container";

            // Create the "Not logged in" text
            const notLoggedInText = document.createElement("p");
            notLoggedInText.className = "username-text";
            notLoggedInText.textContent = "Not logged in";

            // Append the text to the container
            notLoggedInContainer.appendChild(notLoggedInText);

            // Create the "Log In" button
            const loginButton = document.createElement("button");
            loginButton.textContent = "Log In";
            loginButton.style.backgroundColor = "#007bff"; // Blue color
            loginButton.style.color = "white";
            loginButton.style.border = "none";
            loginButton.style.padding = "10px 20px";
            loginButton.style.fontSize = "16px";
            loginButton.style.borderRadius = "5px";
            loginButton.style.cursor = "pointer";
            loginButton.style.marginTop = "5px";

            // Add click event to the "Log In" button
            loginButton.addEventListener("click", function () {
              window.location.href = "login.html";
            });

            // Center the content
            userDetailsContainer.style.display = "flex";
            userDetailsContainer.style.flexDirection = "column";
            userDetailsContainer.style.alignItems = "center";
            userDetailsContainer.style.paddingBlock = "40px"; // Ensure consistent padding

            // Append the text and button to the userDetailsContainer
            userDetailsContainer.appendChild(notLoggedInContainer);
            userDetailsContainer.appendChild(loginButton);

            // Insert the userDetailsContainer at the top of the slideMenu
            slideMenu.insertBefore(userDetailsContainer, categories);
          }

          // Add event listeners to the relevant buttons in the sliding menu
          categories
            .querySelector("#randomGame")
            .addEventListener("click", function (e) {
              e.preventDefault();
              handleRandomGameClick();
            });

          categories
            .querySelector("#blockLanschool")
            .addEventListener("click", function (e) {
              e.preventDefault();
              handleBlockLanschoolClick();
            });

          function handleRandomGameClick() {
            if (games.length > 0) {
              const randomIndex = Math.floor(Math.random() * games.length);
              const randomGamePath = games[randomIndex].href;
              window.location.href = randomGamePath;
            } else {
              console.error("No game paths available for selection.");
            }
          }

          function handleBlockLanschoolClick() {
            var url = "https://strongdog.netlify.app";
            var newTab = window.open();
            newTab.document.write(`
              <html>
                <body style="margin: 0; height: 100vh;">
                  <iframe src="${url}" style="border: none; width: 100%; height: 100%;"></iframe>
                </body>
              </html>
            `);
            newTab.document.close();
          }
        });
      });
    </script>

    <script>
      document.addEventListener("DOMContentLoaded", function () {
        const discordLink = document.getElementById("discordLink");
        const modal = document.getElementById("popupModal");
        const closeModal = document.getElementById("closeModal");

        discordLink.addEventListener("click", function () {
          modal.style.display = "flex";
        });

        closeModal.addEventListener("click", function () {
          modal.style.display = "none";
        });

        window.addEventListener("click", function (event) {
          if (event.target === modal) {
            modal.style.display = "none";
          }
        });
      });
    </script>
    <script type="module">
      import games from "./cards-data.js";
      import { siteMapping } from "./site-mapping.js";

      document.addEventListener("DOMContentLoaded", function () {
        const searchInput = document.querySelector(".search-bar");
        const searchResults = document.getElementById("searchResults");

        if (!searchInput || !searchResults) {
          console.error(
            "Search input or results container not found in the DOM."
          );
          return;
        }

        // Show results when the search bar is focused
        searchInput.addEventListener("focus", function () {
          updateSearchResults(); // Display initial results if any
        });

        // Update the search results based on the input
        searchInput.addEventListener("input", updateSearchResults);

        // Hide results when clicking outside the search bar and results
        document.addEventListener("click", function (event) {
          if (
            !searchInput.contains(event.target) &&
            !searchResults.contains(event.target)
          ) {
            searchResults.style.display = "none";
          }
        });

        function updateSearchResults() {
          const searchText = searchInput.value.toLowerCase();
          const filteredGames = games
            .filter((game) => game.name.toLowerCase().includes(searchText))
            .slice(0, 7); // Limit to top 7 results

          searchResults.innerHTML = ""; // Clear previous results

          if (filteredGames.length === 0) {
            searchResults.style.display = "none";
            return;
          }

          const currentURL = window.location.href;
          let matchedKey = null;

          // Find the matching key based on the current URL
          for (const key in siteMapping) {
            if (currentURL.includes(key)) {
              matchedKey = key;
              break;
            }
          }

          if (!matchedKey) {
            console.warn(
              `No site mapping found for current URL: ${currentURL}`
            );
          }

          filteredGames.forEach((game) => {
            const { href, imgSrc, name, page } = game;
            let adjustedHref = href;
            let adjustedImgSrc = `./img/${imgSrc}`; // Default img src

            if (page >= 2 && matchedKey) {
              // Handle pages 2 and above
              const pageIndex = page - 2; // Indexing starts at 0
              const pageBaseURLs = siteMapping[matchedKey];

              if (pageBaseURLs && pageIndex < pageBaseURLs.length) {
                const pageBaseURL = pageBaseURLs[pageIndex];

                // Remove leading './' from href and imgSrc if present
                const adjustedGameHref = href.replace(/^\.\//, "");
                adjustedHref = `${pageBaseURL}/${adjustedGameHref}`;

                const adjustedImgPath = imgSrc.replace(/^\.\//, "");
                adjustedImgSrc = `${pageBaseURL}/img/${adjustedImgPath}`;
              } else {
                console.warn(
                  `No site mapping found for page ${page} on hostname: ${matchedKey}`
                );
              }
            }

            const resultLink = document.createElement("a");
            resultLink.href = adjustedHref;
            resultLink.innerHTML = `
          <img src="${adjustedImgSrc}" alt="${name}">
          <span>${name}</span>
        `;
            searchResults.appendChild(resultLink);
          });

          searchResults.style.display = "block"; // Show results
        }
      });
    </script>
  </body>
  <script>
    document.addEventListener("DOMContentLoaded", () => {
      const page1Link = document.getElementById("page1-link");
      const page2Link = document.getElementById("page2-link");
      const hostname = window.location.hostname;

      // Configuration object mapping hostnames to link values
      const linkMap = {
        "jman1593.github.io": { page1: "/#", page2: "/strongdog2/index.html" },
        "strongdog-1.vercel.app": {
          page1: "https://strongdog-1.vercel.app",
          page2: "https://strongdog2.vercel.app",
        },
        "strongdog2.vercel.app": {
          page1: "https://strongdog-1.vercel.app",
          page2: "https://strongdog2.vercel.app",
        },
        "strongdog.netlify.app": {
          page1: "https://strongdog.netlify.app",
          page2: "https://strongdog2.netlify.app",
        },
        "strongdog2.netlify.app": {
          page1: "https://strongdog.netlify.app",
          page2: "https://strongdog2.netlify.app",
        },
        "mathcord.netlify.app": {
          page1: "https://mathcord.netlify.app",
          page2: "https://mathcord2.netlify.app",
        },
        "mathcord2.netlify.app": {
          page1: "https://mathcord.netlify.app",
          page2: "https://mathcord2.netlify.app",
        },
        "strongdog.onrender.com": {
          page1: "https://strongdog.onrender.com",
          page2: "https://strongdog2.onrender.com",
        },
        "strongdog2.onrender.com": {
          page1: "https://strongdog.onrender.com",
          page2: "https://strongdog2.onrender.com",
        },
        "stroongdog.netlify.app": {
          page1: "https://stroongdog.netlify.app",
          page2: "https://stroongdog2.netlify.app",
        },
        "stroongdog2.netlify.app": {
          page1: "https://stroongdog.netlify.app",
          page2: "https://stroongdog2.netlify.app",
        },
      };

      // Find matching hostname and set hrefs accordingly
      for (const key in linkMap) {
        if (hostname.includes(key)) {
          page1Link.href = linkMap[key].page1;
          page2Link.href = linkMap[key].page2;
          break; // stop once a match is found
        }
      }
    });
  </script>
  <script>
    document
      .getElementById("secretLink")
      .addEventListener("click", function () {
        window.location.href = "secret-menu.html";
      });
  </script>
  <script>
    document.addEventListener("DOMContentLoaded", function () {
      const discordLink = document.getElementById("discordLink");
      const modal = document.getElementById("popupModal");
      const closeModal = document.getElementById("closeModal");

      discordLink.addEventListener("click", function () {
        modal.style.display = "flex";
      });

      closeModal.addEventListener("click", function () {
        modal.style.display = "none";
      });

      window.addEventListener("click", function (event) {
        if (event.target === modal) {
          modal.style.display = "none";
        }
      });
    });
  </script>
  <script type="module">
    import games from "./cards-data.js";

    document.addEventListener("DOMContentLoaded", function () {
      const randomGameButton = document.getElementById("randomGame");

      function handleRandomGameClick() {
        if (games.length > 0) {
          const randomIndex = Math.floor(Math.random() * games.length);
          const randomGamePath = games[randomIndex].href;
          window.location.href = randomGamePath;
        } else {
          console.error("No game paths available for selection.");
        }
      }

      // Add event listener to Random Game button
      randomGameButton.addEventListener("click", function (event) {
        event.preventDefault();
        handleRandomGameClick();
      });
    });
  </script>
</html><|MERGE_RESOLUTION|>--- conflicted
+++ resolved
@@ -957,14 +957,7 @@
       </div>
     </div>
     <div class="updates-text-container">
-<<<<<<< HEAD
-      <p class="updates-paragraph-text">
-        Want to become a contributor/game downloader? Join the discord and
-        message us!
-      </p>
-=======
       <p class="updates-paragraph-text">Want to become a contributor/game downloader? Join the Discord and message us!</p>
->>>>>>> 8b774425
     </div>
     <div class="modal" id="popupModal">
       <div class="modal-content">
