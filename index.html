<!DOCTYPE html>
<html lang="en">
	<style>
		:root {
		  --red: rgb(220, 53, 69);
		  --green: rgb(40, 167, 69);
		  --ff: 'Nunito', Arial, sans-serif;
		  --bg: #2e2e2e;
		}
		body {
		  font-family: var(--ff);
		  margin: 0;
		  padding: 0;
		  background-color: var(--bg);
		  overflow-x: hidden;
		}
		.navbar {
		  background-color: rgba(50, 50, 50, 0.9);
		  backdrop-filter: blur(10px);
		  color: white;
		  padding: 15px 30px;
		  display: flex;
		  align-items: center;
		  justify-content: space-between;
		  box-shadow: 0 4px 15px rgba(0, 0, 0, 0.5);
		  position: sticky;
		  top: 0;
		  z-index: 1000;
		  position: relative;
		}
		.search-container {
		  display: flex;
		  align-items: center;
		  position: relative;
		}
		.apps-button {
		  background: none;
		  border: none;
		  cursor: pointer;
		  margin-right: 12px;
		  width: 40px;
		  height: 40px;
		  display: flex;
		  align-items: center;
		  justify-content: center;
		}
		.apps-button svg {
		  width: 100%;
		  height: 100%;
		}
		.apps-button svg circle {
		  fill: white;
		  transition: fill 0.3s ease;
		}
		.apps-button:hover svg circle {
		  fill: orange;
		}
		.logo {
		  position: absolute;
		  left: 50%;
		  transform: translateX(-50%);
		  font-weight: 700;
		  font-size: 2.5rem;
		  letter-spacing: 1px;
		  transition: transform 0.3s ease;
		  text-decoration: none;
		  color: white;
		}
		.logo:hover {
		  transform: translateX(-50%) scale(1.025);
		  text-decoration: none;
		}
		.logo .xp {
		  color: orange;
		  text-shadow: 0 0 10px rgba(255, 165, 0, 0.5);
		}
		.menu-icon {
		  font-size: 2.5rem;
		  cursor: pointer;
		  color: white;
		  transition: transform 0.3s ease, color 0.3s ease;
		}
		.menu-icon:hover {
		  transform: scale(1.2);
		  color: white;
		}
		.slide-menu {
		  position: fixed;
		  top: 0;
		  left: 0;
		  height: 100vh;
		  width: 400px;
		  backdrop-filter: blur(10px);
		  color: white;
		  box-shadow: 5px 0 20px rgba(0, 0, 0, 0.7);
		  z-index: 1003;
		  transition: transform 0.5s ease;
		  transform: translateX(-100%);
		  padding: 20px;
		  overflow-y: auto;
		  box-sizing: border-box;
		  scrollbar-width: none;
		  -ms-overflow-style: none;
		  background: linear-gradient(
		    to bottom right,
		    rgba(43, 43, 43, 0.599),
		    rgba(53, 53, 53, 0.599),
		    rgba(80, 80, 80, 0.599)
		  );
		}
		.slide-menu::-webkit-scrollbar {
		  display: none;
		}
		.slide-menu[style*="translateX(0%)"] {
		  transform: translateX(0);
		}
		.profile-picture-container {
		  border-radius: 50%;
		  width: 120px;
		  aspect-ratio: 1;
		  overflow: hidden;
		  display: flex;
		  justify-content: center;
		  align-items: center;
		  box-shadow: 0 0 25px rgba(255, 255, 255, 0.1);
		  transition: all 0.4s ease;
		  cursor: pointer;
		  border: 3px solid orange;
		}
		.profile-picture-container:hover {
		  transform: scale(1.1) rotate(5deg);
		  box-shadow: 0 0 35px rgba(255, 165, 0, 0.5);
		}
		.profile-picture {
		  width: 100%;
		  height: 100%;
		  object-fit: cover;
		}
		.user-details-container {
		  display: flex;
		  flex-direction: column;
		  align-items: center;
		  padding: 30px 0;
		  gap: 15px;
		}
		.profile-top-container {
		  display: flex;
		  align-items: center;
		  gap: 20px;
		}
		.username-container {
		  display: flex;
		  align-items: center;
		  justify-content: center;
		}
		.username-text {
		  font-size: 1.8rem;
		  color: white;
		  text-shadow: 0 0 10px rgba(255, 255, 255, 0.3);
		}
		.categories {
		  display: flex;
		  flex-direction: column;
		  gap: 15px;
		}
		.categories > a {
		  padding: 17px;
		  background: linear-gradient(45deg, #333, #444);
		  border-radius: 15px;
		  text-decoration: none;
		  color: white;
		  transition: transform 0.4s ease;
		  text-align: center;
		  font-size: 1.2rem;
		  position: relative;
		  overflow: hidden;
		  box-shadow: 0 4px 15px rgba(0, 0, 0, 0.3);
		}
		.categories > a:hover {
		  background: linear-gradient(45deg, #ffa500, #ff8433);
		  box-shadow: 0 6px 20px rgba(255, 98, 0, 0.5);
		}
		.categories > a::after {
		  content: "";
		  position: absolute;
		  top: 50%;
		  left: 50%;
		  transform: translate(-50%, -50%);
		  border-radius: 50%;
		  width: 0;
		  height: 0;
		  background: rgba(0, 0, 0, 0.1);
		  transition: all 0.5s ease;
		}
		.categories > a:hover::after {
		  width: 500px;
		  height: 500px;
		}
		span.new-feature-tag {
		  background: orange;
		  border-radius: 50px;
		  padding: 0.3rem 0.6rem;
		  margin-left: 1rem;
		  font-size: 0.7rem;
		  color: black;
		  text-transform: uppercase;
		  box-shadow: 0 0 10px rgba(255, 165, 0, 0.5);
		}
		.search-bar {
		  padding: 0.8rem 1.2rem;
		  font-size: 1rem;
		  border-radius: 15px;
		  width: 275px;
		  border: none;
		  background-color: rgba(0, 0, 0, 0.4);
		  color: white;
		  transition: all 0.3s ease;
		  box-shadow: inset 0 0 10px rgba(0, 0, 0, 0.3);
		}
		.search-bar::placeholder {
		  color: rgba(255, 255, 255, 0.6);
		}
		.search-bar:focus {
		  outline: none;
		  background-color: rgba(0, 0, 0, 0.6);
		}
		.games-grid {
		  display: flex;
		  flex-wrap: wrap;
		  padding: 20px;
		  justify-content: center;
		  gap: 10px;
		}
		.ghost-card {
		  background: #3e3e3e;
		  animation: pulse 1.5s infinite ease-in-out;
		}
		@keyframes pulse {
		  0%,
		  100% { background: #3e3e3e; }
		  50% { background: #5e5e5e; }
		}
		.card,
		.ghost-card {
		  border-radius: 15px;
		  width: 120px;
		  aspect-ratio: 1;
		  box-shadow: 0 5px 20px rgba(0, 0, 0, 0.4);
		  transition: all 0.4s ease;
		}
		.card {
		  background: transparent;
		  position: relative;
		  overflow: hidden;
		}
		.card:hover {
		  transform: scale(1.1) translateY(-10px);
		  box-shadow: 0 10px 30px rgba(255, 98, 0, 0.4);
		}
		.card img {
		  width: 100%;
		  height: 100%;
		  object-fit: cover;
		  transition: transform 0.4s ease;
		}
		.card:hover img {
		  transform: scale(1.05);
		}
		.card figcaption {
		  position: absolute;
		  bottom: 0;
		  left: 0;
		  width: 100%;
		  background: linear-gradient(to top, rgba(0, 0, 0, 0.9), transparent);
		  color: #ffffff;
		  padding: 10px 0;
		  transition: all 0.4s ease;
		  transform: translateY(100%);
		  opacity: 0;
		  text-align: center;
		  font-weight: 600;
		  text-shadow: 0 0 5px rgba(0, 0, 0, 0.8);
		}
		.card:hover figcaption {
		  transform: translateY(1px);
		  opacity: 1;
		}
		.search-results {
		  position: absolute;
		  right: 0;
		  top: 71px;
		  background-color: rgba(30, 30, 30, 0.9);
		  backdrop-filter: blur(5px);
		  border-radius: 15px;
		  width: 313px;
		  display: none;
		  overflow: hidden;
		  z-index: 1000;
		  box-shadow: 0 10px 40px rgba(0, 0, 0, 0.8);
		}
		.search-results a {
		  display: flex;
		  align-items: center;
		  text-decoration: none;
		  color: white;
		  padding: 10px;
		  transition: all 0.3s ease;
		  border-bottom: 1px solid rgba(255, 255, 255, 0.15);
		}
		.search-results a:focus,
		.search-results a:hover {
		  outline: none;
		  background: rgba(50, 50, 50, 0.7);
		  padding-left: 15px;
		}
		.search-results img {
		  width: 60px;
		  height: 60px;
		  object-fit: cover;
		  margin-right: 15px;
		  border-radius: 10px;
		  box-shadow: 0 0 10px rgba(0, 0, 0, 0.3);
		}
		.search-results a:last-child {
		  border-bottom: none;
		}
		.news-container {
		  margin: 30px auto;
		  padding: 30px;
		  max-width: 900px;
		  background-color: #444444;
		  border-radius: 20px;
		  box-shadow: 0 10px 30px rgba(0, 0, 0, 0.5);
		}
		.news {
		  color: white;
		}
		.credits-title {
		  font-size: 2rem;
		  margin-bottom: 20px;
		  color: white;
		  border-bottom: 3px solid #ddd;
		  padding-bottom: 10px;
		  text-shadow: none;
		}
		.credits-item {
		  display: flex;
		  justify-content: space-between;
		  margin-bottom: 20px;
		}
		.credits-role {
		  font-weight: 700;
		  color: white;
		  font-size: 1.2rem;
		}
		.credits-names {
		  display: flex;
		  flex-wrap: wrap;
		  gap: 15px;
		  align-items: center;
		}
		.credits-link {
		  color: #4fa7ff;
		  text-decoration: none;
		  font-weight: 600;
		  transition: all 0.3s ease;
		}
		.credits-link:hover {
		  text-decoration: underline;
		}
		.credits-names span {
		  color: #c4c4c4;
		}
		h2 {
		  text-align: center;
		  color: white;
		  margin: 40px 0;
		  font-size: 2.5rem;
		  text-shadow: none;
		}
		.alternate-links-container {
		  padding: 20px;
		  display: grid;
		  grid-template-columns: repeat(auto-fill, minmax(300px, 1fr));
		  gap: 15px;
		  margin: 0 auto;
		  max-width: 900px;
		  background-color: #444444;
		  border-radius: 20px;
		  box-shadow: 0 10px 30px rgba(0, 0, 0, 0.3);
		}
		.alternate-link:last-child:nth-child(odd) {
		  grid-column: 1 / -1;
		}
		.status-dot,
		.spinning-dot {
		  aspect-ratio: 1;
		  border-radius: 100vw;
		  display: inline-block;
		  margin-left: 10px;
		  margin-right: 5px;
		}
		.status-dot {
		  width: 15px;
		  background-color: var(--red);
		}
		.spinning-dot {
		  width: 12px;
		  border: 3px solid transparent;
		  border-top: 3px solid black;
		  animation: spinning-dot-spin infinite 500ms linear;
		}
		@keyframes spinning-dot-spin {
		  to { transform: rotate(1turn); }
		}
		.alternate-link {
		  display: flex;
		  align-items: center;
		  justify-content: space-between;
		  padding: 10px 15px;
		  text-decoration: none;
		  color: #007bff;
		  background-color: #4e4e4e;
		  border-radius: 10px;
		  transition: all 0.3s ease;
		  box-shadow: 0 4px 15px rgba(0, 0, 0, 0.5);
		}
		.alternate-link:hover {
		  background-color: #444;
		  box-shadow: 0 6px 20px rgba(0, 0, 0, 0.5);
		}
		.alternate-link span:first-child {
		  overflow: hidden;
		  text-overflow: ellipsis;
		  white-space: nowrap;
		  flex-grow: 1;
		  font-size: 1.1rem;
		  font-weight: 600;
		  margin-right: 10px;
		}
		.alternate-links-key {
		  text-align: center;
		  margin-top: 15px;
		  font-size: 14px;
		  color: #aaa;
		}
		.updates-paragraph-text {
		  color: black;
		  background-color: #a83632;
		  background: linear-gradient(156deg, #ae8625, #f7ef8a, #d1ac47, #edc967);
		  padding: 20px;
		  border-radius: 15px;
		  box-shadow: 0 10px 25px #d1ac4780;
		  font-size: 1.1rem;
		  text-align: center;
		  max-width: 850px;
		  margin-block: 20px;
		}
		.updates-text-container {
		  margin: 0 20%;
		  display: flex;
		  justify-content: center;
		  align-items: center;
		}
		#topGameList {
		  max-width: 1600px;
		  margin: 0 auto;
		}
		.modal {
		  display: none;
		  position: fixed;
		  z-index: 1000;
		  left: 0;
		  top: 0;
		  width: 100%;
		  height: 100%;
		  background-color: rgba(0, 0, 0, 0.5);
		  justify-content: center;
		  align-items: center;
		}
		.modal-content {
		  background-color: #757575;
		  padding: 30px;
		  border-radius: 20px;
		  width: 90%;
		  max-width: 450px;
		  text-align: center;
		  box-shadow: 0 10px 40px rgba(0, 0, 0, 0.6);
		  color: white;
		}
		.modal-close {
		  color: #aaa;
		  float: right;
		  font-size: 32px;
		  font-weight: bold;
		  cursor: pointer;
		  transition: all 0.3s ease;
		}
		.modal-close:hover,
		.modal-close:focus {
		  color: #000;
		  transform: scale(1.2);
		}
		.modal-link {
		  color: blue;
		  text-decoration: underline;
		  cursor: pointer;
		  transition: all 0.3s ease;
		}
		.modal-link:hover {
		  color: #ff8433;
		}
		.xp-container {
		  display: flex;
		  flex-direction: column;
		  align-items: center;
		  margin: 20px auto;
		  width: 90%;
		}
		.xp-level-text {
		  color: white;
		  font-size: 1.3rem;
		  margin-bottom: 10px;
		  text-shadow: none;
		}
		.xp-bar {
		  position: relative;
		  width: 100%;
		  height: 25px;
		  background: black;
		  border-radius: 15px;
		  overflow: hidden;
		}
		.xp-bar-fill {
		  height: 100%;
		  background: linear-gradient(to right, #47fced, #0af);
		  width: 0%;
		  transition: width 0.7s ease;
		}
		.xp-bar-text {
		  position: absolute;
		  width: 100%;
		  text-align: center;
		  color: white;
		  font-size: 0.9rem;
		  top: 50%;
		  transform: translateY(-50%);
		  pointer-events: none;
		  text-shadow: none;
		}
		.section-header {
		  display: flex;
		  justify-content: center;
		  align-items: center;
		  gap: 10px;
		}
		.edit-button {
		  width: 30px;
		  cursor: pointer;
		  fill: #999;
		  transition: transform 0.3s ease;
		}
		.edit-button:hover {
		  transform: scale(1.2);
		}
		.custom-slide-menu {
		  position: fixed;
		  top: 0;
		  left: 0;
		  height: 100vh;
		  width: 400px;
		  background-color: #202020;
		  color: white;
		  box-shadow: 5px 0 20px rgba(0, 0, 0, 0.7);
		  z-index: 1003;
		  transition: transform 0.5s ease;
		  transform: translateX(-100%);
		  padding: 20px;
		  overflow-y: auto;
		  box-sizing: border-box;
		}
		.custom-slide-menu[style*="translateX(0%)"] {
		  transform: translateX(0);
		}
		.custom-options {
		  display: flex;
		  flex-direction: column;
		  gap: 20px;
		  padding: 20px 0;
		}
		.toggle-option {
		  display: flex;
		  justify-content: space-between;
		  align-items: center;
		  padding: 10px;
		  background: #333333;
		  border-radius: 10px;
		}
		.toggle-option label {
		  font-size: 1.2rem;
		  color: white;
		}
		.toggle-option input[type="checkbox"] {
		  appearance: none;
		  width: 50px;
		  height: 25px;
		  background: #555555;
		  border-radius: 25px;
		  position: relative;
		  cursor: pointer;
		  outline: none;
		  transition: background 0.3s ease;
		}
		.toggle-option input[type="checkbox"]:checked {
		  background: #007bff;
		}
		.toggle-option input[type="checkbox"]::before {
		  content: "";
		  position: absolute;
		  width: 21px;
		  height: 21px;
		  background: white;
		  border-radius: 50%;
		  top: 2px;
		  left: 2px;
		  transition: transform 0.3s ease;
		}
		.toggle-option input[type="checkbox"]:checked::before {
		  transform: translateX(25px);
		}
		input[type="range"] {
		  appearance: none;
		  width: 100%;
		  margin: 10px 0;
		  background: transparent;
		}
		input[type="range"]::-webkit-slider-runnable-track {
		  height: 8px;
		  background: #ccc;
		  border-radius: 5px;
		}
		input[type="range"]::-webkit-slider-thumb {
		  appearance: none;
		  height: 20px;
		  width: 20px;
		  background: #fff;
		  border: 1px solid #777;
		  border-radius: 50%;
		  cursor: pointer;
		  margin-top: -6px;
		}
		.overlay {
		  display: none;
		  position: fixed;
		  top: 0;
		  left: 0;
		  width: 100%;
		  height: 100%;
		  background-color: rgba(0, 0, 0, 0.5);
		  z-index: 1000;
		}
		.popup-container {
		  display: none;
		  position: fixed;
		  top: 0;
		  left: 0;
		  width: 100%;
		  height: 100%;
		  justify-content: center;
		  align-items: center;
		  z-index: 1001;
		}
		.popup-container.active {
		  display: flex;
		}
		.popup {
		  background-color: #333;
		  color: white;
		  padding: 20px;
		  border-radius: 10px;
		  box-shadow: 0 4px 8px rgba(0, 0, 0, 0.5);
		  max-width: 90%;
		  width: 300px;
		  text-align: center;
		}
		.popup button {
		  margin-top: 20px;
		  padding: 10px 20px;
		  background-color: #ff8c00;
		  border: none;
		  color: white;
		  font-size: 14px;
		  border-radius: 5px;
		  cursor: pointer;
		}
		.popup button:hover {
		  background-color: #ff6a00;
		}
		#customSlideMenu .custom-options {
		  padding: 20px !important;
		}
		#customSlideMenu .custom-option {
		  margin-bottom: 20px !important;
		}
		#customSlideMenu label {
		  color: white;
		  display: block;
		  margin-bottom: 10px;
		  font-size: 1.1rem;
		  font-weight: 600;
		}
		#customSlideMenu input[type="text"] {
		  width: 100% !important;
		  padding: 10px !important;
		  border: 1px solid #444 !important;
		  border-radius: 5px !important;
		  font-size: 1rem !important;
		  background-color: #333 !important;
		  color: white !important;
		  box-sizing: border-box !important;
		}
		#customSlideMenu input[type="text"]::placeholder {
		  color: #bbb !important;
		}
		#customSlideMenu button {
		  margin-top: 10px !important;
		  padding: 10px 15px !important;
		  border: none !important;
		  border-radius: 5px !important;
		  background-color: #ff8c00 !important;
		  color: white !important;
		  cursor: pointer !important;
		  font-size: 1rem !important;
		  transition: background-color 0.3s ease !important;
		}
		#customSlideMenu button:hover {
		  background-color: #ff6a00 !important;
		}
		.apps-popup {
		  display: none;
		  position: absolute;
		  top: calc(100% + 8px);
		  left: -123px;
		  background: #333;
		  border-radius: 12px;
		  padding: 12px;
		  z-index: 1001;
      	  box-shadow: 0 10px 20px rgba(0, 0, 0, 0.6);
		}
		.apps-popup.show {
		  display: grid;
		  /* change the number of times it repeats for number of items in the waffle menu (2 right now) */
		  grid-template-columns: repeat(2, 1fr);
		}
		.apps-grid { display: contents; }
		.app-item {
		  width: 72px;
		  display: flex;
		  flex-direction: column;
		  align-items: center;
		  justify-content: center;
		  padding: 8px;
		  border-radius: 12px;
		  transition: background 0.2s, transform 0.2s;
		  cursor: pointer;
		}
		.app-item:hover {
		  background: #404040;
		  transform: scale(1.06);
		}
		.app-icon img {
		  width: 50px;
		  height: 50px;
		  border-radius: 10%;
		}
		svg.movie-svg {
		  width: 60px;
		  margin: -5px;
		}
		.app-title {
		  margin-top: 6px;
		  font-size: 0.75rem;
		  color: #fff;
		  text-align: center;
		  white-space: nowrap;
		}
		@media (max-width: 768px) {
		  .navbar {
		    flex-wrap: wrap;
		    padding: 10px 15px;
		  }
		  .menu-icon {
		    font-size: 2rem;
		    margin-bottom: 10px;
		  }
		  .logo {
		    font-size: 1.8rem;
		    left: 50%;
		    transform: translateX(-50%);
		  }
		  .search-container {
		    display: flex;
		    align-items: center;
		    position: relative;
		  }
		  .search-bar {
		    width: 90%;
		    font-size: 0.9rem;
		  }
		  .slide-menu,
		  .custom-slide-menu {
		    width: 250px;
		  }
		  .profile-picture-container {
		    width: 80px;
		    aspect-ratio: 1;
		  }
		  .username-text { font-size: 1.3rem; }
		  .categories > a {
		    font-size: 1rem;
		    padding: 15px;
		  }
		  .games-grid {
		    gap: 8px;
		    padding: 10px;
		  }
		  .card,
		  .ghost-card {
		    width: 100px;
		    aspect-ratio: 1;
		  }
		  .card figcaption { font-size: 0.9rem; }
		  .alternate-links-container {
		    grid-template-columns: 1fr;
		    padding: 10px;
		    margin: 0 10px;
		  }
		  .alternate-link span:first-child { font-size: 1rem; }
		  .news-container {
		    margin: 20px;
		    padding: 20px;
		  }
		  .profile-top-container {
		    flex-direction: column;
		    gap: 10px;
		  }
		  .xp-container { width: 100%; }
		  .xp-level-text { font-size: 1.1rem; }
		  .xp-bar { height: 20px; }
		  .edit-button { width: 25px; }
		}
	</style>
	<head>
		<title>StrongDog XP</title>
		<meta charset="UTF-8" />
		<meta name="viewport" content="width=device-width, initial-scale=1.0, user-scalable=no"/>
		<link rel="preconnect" href="https://fonts.googleapis.com">
		<link rel="preconnect" href="https://fonts.gstatic.com" crossorigin>
		<link href="https://fonts.googleapis.com/css2?family=Nunito:ital,wght@0,200..1000;1,200..1000&display=swap" rel="stylesheet">
		<script>
			async
			src="https://pagead2.googlesyndication.com/pagead/js/adsbygoogle.js?client=ca-pub-1609993827735056"
			crossorigin="anonymous"
		</script>
		<meta name="keywords" content="educational platform, learning resources, academic tools, educational games, student resources, school-friendly content, learning tools, interactive education, student access"/>
		<link rel="canonical" href="https://65s.org/" />
		<meta property="og:type" content="website" />
		<meta property="og:description" content="Unblocked Educational Games At School And Home for free"/>
		<meta property="og:image" content="strongdog.webp" />
		<script type="application/ld+json">
			{
				"@context": "https://schema.org",
				"@graph": [
					{
						"@type": "Organization",
						"name": "strongdogXP LLC",
						"url": "https://65s.org/",
						"logo": "https://65s.org/images/logo.png",
						"description": "strongdog XP is a gaming portal where users can access a wide variety of browser games and connect with the community through the Discord server.",
						"founder": { "@type": "Person", "name": "Josh P" }
					},
					{
						"@type": "WebSite",
						"url": "https://65s.org/",
						"name": "strongdog XP"
					},
					{
						"@type": "WebPage",
						"url": "https://65s.org/",
						"name": "Home",
						"description": "Browse a wide variety of browser games and join the strongdogXP community.",
						"inLanguage": "en-US"
					},
					{
						"@type": "BreadcrumbList",
						"itemListElement": [
							{
								"@type": "ListItem",
								"position": 1,
								"name": "Home",
								"item": "https://65s.org/"
							}
						]
					}
				]
			}
		</script>
		<script data-grow-initializer="">
			!(function () {
				window.growMe ||
					((window.growMe = function (e) {
						window.growMe._.push(e);
					}),
					(window.growMe._ = []));
				var e = document.createElement("script");
				(e.type = "text/javascript"),
					(e.src = "https://faves.grow.me/main.js"),
					(e.defer = !0),
					e.setAttribute(
						"data-grow-faves-site-id",
						"U2l0ZTo3YjgwNWM2Ny1kNzYzLTQ2MjktODk3Yi00ZWQ3OWE3OThmYWM="
					);
				var t = document.getElementsByTagName("script")[0];
				t.parentNode.insertBefore(e, t);
			})();
		</script>
		<link rel="icon" type="image/x-icon" href="img/favicon.ico" id="faviconLink" />
		<script src="https://www.gstatic.com/firebasejs/10.14.1/firebase-app-compat.js"></script>
		<script src="https://www.gstatic.com/firebasejs/10.14.1/firebase-auth-compat.js"></script>
		<script src="https://www.gstatic.com/firebasejs/10.14.1/firebase-firestore-compat.js"></script>
		<script src="https://www.gstatic.com/firebasejs/10.14.1/firebase-database-compat.js"></script>
		<script>
			const firebaseConfig = {
				apiKey: "AIzaSyBh-VnGiP4qZD0r14gfn9dr77GwtslpTqU",
				authDomain: "strongdog-auth.firebaseapp.com",
				projectId: "strongdog-auth",
				storageBucket: "strongdog-auth.appspot.com",
				messagingSenderId: "936276282572",
				appId: "1:936276282572:web:a802b7f609381ff9428669",
				measurementId: "G-0YLTCV2MMS",
			};
			firebase.initializeApp(firebaseConfig);
			window.auth = firebase.auth();
			window.db = firebase.firestore();
			window.rtdb = firebase.database();
		</script>
		<script>
			async function getAllIndexedDBData() {
				if (!indexedDB.databases) return {};
				let dbList = [];
				try {
					dbList = await indexedDB.databases();
				} catch (e) {
					return {};
				}
				const result = {};
				for (const dbInfo of dbList) {
					if (!dbInfo.name) continue;
					result[dbInfo.name] = await getDataFromDatabase(dbInfo.name);
				}
				return result;
			}
			function getDataFromDatabase(dbName) {
				return new Promise((resolve, reject) => {
					const request = indexedDB.open(dbName);
					(request.onsuccess = e => {
						const db = e.target.result,
							storeNames = Array.from(db.objectStoreNames),
							dbData = {},
							pendingCount = storeNames.length;
						if (!pendingCount) {
							db.close(), resolve(dbData);
							return;
						}
						let pending = pendingCount;
						storeNames.forEach(storeName => {
							const transaction = db.transaction(storeName, "readonly"),
								store = transaction.objectStore(storeName),
								items = [],
								cursorRequest = store.openCursor();
							(cursorRequest.onsuccess = evt => {
								const cursor = evt.target.result;
								if (cursor)
									items.push({ key: cursor.key, value: cursor.value }),
										cursor.continue();
								else {
									(dbData[storeName] = items),
										pending--,
										!pending && (db.close(), resolve(dbData));
								}
							}),
								(cursorRequest.onerror = () => {
									pending--, !pending && (db.close(), resolve(dbData));
								});
						});
					}),
						(request.onerror = e => {
							reject(e.target.error);
						});
				});
			}
			async function setAllIndexedDBData(indexedData) {
				for (const dbName in indexedData) {
					const storesData = indexedData[dbName];
					await new Promise(resolve => {
						const deleteRequest = indexedDB.deleteDatabase(dbName);
						(deleteRequest.onsuccess = () => resolve()),
							(deleteRequest.onerror = () => resolve()),
							(deleteRequest.onblocked = () => resolve());
					});
					const openRequest = indexedDB.open(dbName, 1);
					openRequest.onupgradeneeded = function (e) {
						const db = e.target.result;
						for (const storeName in storesData)
							db.objectStoreNames.contains(storeName) ||
								db.createObjectStore(storeName, { autoIncrement: false });
					};
					const dbInstance = await new Promise((resolve, reject) => {
						(openRequest.onsuccess = e => {
							resolve(e.target.result);
						}),
							(openRequest.onerror = e => {
								reject(e.target.error);
							});
					});
					for (const storeName in storesData)
						await new Promise(resolve => {
							const transaction = dbInstance.transaction(storeName, "readwrite");
							(transaction.oncomplete = () => resolve()),
								(transaction.onerror = () => resolve());
							const store = transaction.objectStore(storeName),
								clearRequest = store.clear();
							clearRequest.onsuccess = async () => {
								for (const record of storesData[storeName])
									await new Promise(r => {
										const putRequest = store.put(record.value, record.key);
										(putRequest.onsuccess = () => r()),
											(putRequest.onerror = () => r());
									});
							};
						});
					dbInstance.close();
				}
			}
		</script>
		<script async src="https://www.googletagmanager.com/gtag/js?id=G-D88TDDVPGJ"></script>
		<script>
			window.dataLayer = window.dataLayer || [];
			function gtag() {
				dataLayer.push(arguments);
			}
			gtag("js", new Date());
			gtag("config", "G-D88TDDVPGJ");
		</script>
		<script>
			document.addEventListener("DOMContentLoaded", () => {
				if (!document.getElementById("autoSaveModal")) {
					const modal = document.createElement("div");
					(modal.id = "autoSaveModal"),
						(modal.style.cssText =
							"display:none; position:fixed; top:0; left:0; width:100%; height:100%; background:rgba(0,0,0,0.85); align-items:center; justify-content:center; z-index:3000;"),
						(modal.innerHTML = `
            <div style="background:#333; padding:20px; border-radius:5px; text-align:center; color:#fff; max-width:90%;">
              <p>Would you like to load your auto-save?<br>If not now, you'll have to enable it manually later.</p>
              <button id="autoSaveYes" style="margin-right:10px; padding:10px 20px; background:orange; border:none; border-radius:5px;cursor:pointer;">Yes</button>
              <button id="autoSaveNo" style="padding:10px 20px; background:gray; border:none; border-radius:5px;cursor:pointer;">No</button>
            </div>
          `),
						document.body.appendChild(modal);
				}
				function setCookie(name, value, days) {
					const d = new Date();
					d.setTime(d.getTime() + 24 * 60 * 60 * 1e3 * days),
						(document.cookie = `${name}=${value};expires=${d.toUTCString()};path=/`);
				}
				function getCookie(name) {
					const all = `; ${document.cookie}`,
						parts = all.split(`; ${name}=`);
					if (parts.length === 2) return parts.pop().split(";")[0];
					return "";
				}
				function getAllLocalStorageData() {
					const data = {};
					for (let i = 0; i < localStorage.length; i++) {
						const k = localStorage.key(i);
						data[k] = localStorage.getItem(k);
					}
					return data;
				}
				function setAllLocalStorageData(obj) {
					localStorage.clear();
					for (const k in obj) localStorage.setItem(k, obj[k]);
				}
				function autoSaveData() {
					if (!window.currentUserId) return;
					const localData = getAllLocalStorageData();
					getAllIndexedDBData()
						.then(indexedData => {
							const docRef = window.db
								.collection("users")
								.doc(window.currentUserId)
								.collection("saves")
								.doc("slot3");
							docRef
								.set({
									title: "Auto Save",
									description: "Auto-saved on " + new Date().toLocaleString(),
									localStorageData: localData,
									indexedDBBackup: indexedData,
								})
								.catch(err => {});
						})
						.catch(err => {});
				}
				function loadAutoSave() {
					if (!window.currentUserId) return;
					const docRef = window.db
						.collection("users")
						.doc(window.currentUserId)
						.collection("saves")
						.doc("slot3");
					docRef.get().then(docSnap => {
						if (docSnap.exists && docSnap.data().localStorageData) {
							setAllLocalStorageData(docSnap.data().localStorageData);
							if (docSnap.data().indexedDBBackup) {
								setAllIndexedDBData(docSnap.data().indexedDBBackup)
									.then(() => alert("Auto-save loaded!"))
									.catch(err => {
										alert("Error loading auto-save IndexedDB data!");
									});
							} else alert("Auto-save loaded!");
						} else alert("No auto-save data found in Firestore.");
					});
				}
				function showAutoSaveModal() {
					document.getElementById("autoSaveModal").style.display = "flex";
				}
				function hideAutoSaveModal() {
					document.getElementById("autoSaveModal").style.display = "none";
				}
				const yesBtn = document.getElementById("autoSaveYes"),
					noBtn = document.getElementById("autoSaveNo");
				yesBtn?.addEventListener("click", () => {
					hideAutoSaveModal(), setCookie("autoSaveEnabled", "true", 9999), loadAutoSave();
				});
				noBtn?.addEventListener("click", () => {
					hideAutoSaveModal(), setCookie("autoSaveEnabled", "false", 9999);
				});
				window.auth.onAuthStateChanged(async user => {
					if (user) {
						window.currentUserId = user.uid;
						const autoEnabled = getCookie("autoSaveEnabled");
						if (!autoEnabled) {
							const docRef = window.db
									.collection("users")
									.doc(user.uid)
									.collection("saves")
									.doc("slot3"),
								docSnap = await docRef.get();
							if (docSnap.exists && docSnap.data().localStorageData)
								showAutoSaveModal();
							else {
								setCookie("autoSaveEnabled", "true", 9999);
								if (!getCookie("autoSaveDone")) {
									autoSaveData(), setCookie("autoSaveDone", "true", 1);
								}
							}
						} else if (autoEnabled === "true" && !getCookie("autoSaveDone")) {
							autoSaveData(), setCookie("autoSaveDone", "true", 1);
						}
					}
				});
			});
		</script>
	</head>
	<body>
		<div
			id="secretLink"
			title="Secret Menu"
			style="
				position: absolute;
				top: 10px;
				right: 10px;
				width: 10px;
				height: 10px;
				cursor: pointer;
				border-radius: 50%;
				display: flex;
				align-items: center;
				justify-content: center;
				z-index: 1000;
			"
			onclick="window.location.href = 'secret-menu.html';"
		></div>
		<div class="navbar">
			<div class="menu-icon" id="menuIcon">☰</div>
			<a href="index.html" class="logo">strongdog<span class="xp">XP</span></a>
			<div class="search-container">
				<button id="appsButton" class="apps-button" aria-label="Apps">
					<svg width="28" height="28" viewBox="0 0 24 24">
						<circle cx="5" cy="5" r="2" />
						<circle cx="12" cy="5" r="2" />
						<circle cx="19" cy="5" r="2" />
						<circle cx="5" cy="12" r="2" />
						<circle cx="12" cy="12" r="2" />
						<circle cx="19" cy="12" r="2" />
						<circle cx="5" cy="19" r="2" />
						<circle cx="12" cy="19" r="2" />
						<circle cx="19" cy="19" r="2" />
					</svg>
				</button>
				<div id="appsPopup" class="apps-popup">
					<div class="apps-grid">
            			<!-- Discord -->
						<a
							href="./html/discord/game/index.html"
							class="app-item"
							style="text-decoration: none; color: inherit"
						>
							<div class="app-icon">
								<img src="./img/discord.png" alt="Discord" />
							</div>
							<div class="app-title">Discord</div>
						</a>

            			<!-- Nova AI -->
						<a
							href="./html/nova AI/index.html"
							class="app-item"
							style="text-decoration: none; color: inherit"
						>
							<div class="app-icon">
								<img src="./img/Nova AI.png" alt="Nova AI" />
							</div>
							<div class="app-title">Nova AI</div>
						</a>
					</div>
				</div>
				<input
					type="text"
					class="search-bar"
					placeholder="Search for games…"
					id="searchInput"
					autocomplete="off"
				/>
				<div class="search-results" id="searchResults"></div>
			</div>
		</div>
		<div class="updates-text-container">

			<p class="updates-paragraph-text">
				<strong>TO ALL STRONGDOG USERS</strong><br>
<<<<<<< HEAD
				School has started (for most of you guys) so we have made a few new links that you can see in the links section at the bottom of this page (and there is a discord exclusive)<br>UPDATE: We have resolved all the bugs reported so game requests are now back!
=======
				Last year was tough. We had buggy features, scam ads, and movie issues, but we're working to 
				make things better. The faulty ad service should be gone, and if it reappears, please let us know. 
				Bug reports are welcome anytime at 
				<a target="_blank" href="mailto:help@strongdog.com?subject=Bug%20Report&body=Describe%20the%20issue:%C2%A0%0AWhere%20did%20it%20occur%20(site%20url%2Fpage%2Fgame):%C2%A0%0ADevice%20and%20browser%20used:%C2%A0%0ASteps%20to%20reproduce%20(optional):%C2%A0">help@strongdog.com</a>
 				or on the <a href="about.html">about</a> page.
				<br><br>
				Thanks for sticking with us through it all! We genuinely appreciate all of you. <br>
				UPDATE: All bugs are resolved, and game requests are back! We can't wait to see you again when school starts!
>>>>>>> 823c18d7
			</p>

		</div>
		<div class="modal" id="popupModal">
			<div class="modal-content">
				<span class="modal-close" id="closeModal">×</span>
				<p>
					The strongdog Discord server is a place for strongdog users to chill, request
					ideas, talk with developers, and have fun!
					<a href="https://discord.gg/ea4x95f7cH" target="_blank">Join here</a>.
				</p>
			</div>
		</div>
		<h2 id="topGameHeader" style="text-align: center">
			<strong>Top 20</strong>
		</h2>
		<div class="games-grid" id="topGameList"></div>
		<div class="section-header" id="favoritesHeader" style="display: none">
			<h2 style="text-align: center"><strong>Favorites</strong></h2>
		</div>
		<div class="games-grid" id="favoritesGameList" style="display: none"></div>
		<div class="section-header">
			<h2 style="text-align: center"><strong>All</strong></h2>
			<svg
				xmlns="http://www.w3.org/2000/svg"
				fill="none"
				viewBox="0 0 24 24"
				id="editAllButton"
				class="edit-button"
			>
				<path
					d="M21.121 2.707a3 3 0 0 0-4.242 0l-1.68 1.68-7.906 7.906a1 1 0 0 0-.263.464l-1 4a1 1 0 0 0 1.213 1.213l4-1a1 1 0 0 0 .464-.263l7.849-7.848 1.737-1.738a3 3 0 0 0 0-4.242l-.172-.172Zm-2.828 1.414a1 1 0 0 1 1.414 0l.172.172a1 1 0 0 1 0 1.414l-1.017 1.017-1.555-1.617.986-.986Zm-2.4 2.4 1.555 1.617-6.96 6.959-2.114.529.529-2.115 6.99-6.99ZM4 8a1 1 0 0 1 1-1h5a1 1 0 1 0 0-2H5a3 3 0 0 0-3 3v11a3 3 0 0 0 3 3h11a3 3 0 0 0 3-3v-5a1 1 0 0 0-2 0v5a1 1 0 0 1-1 1H5a1 1 0 0 1-1-1V8Z"
					fill-rule="evenodd"
					clip-rule="evenodd"
				/>
			</svg>
		</div>
		<div class="games-grid" id="allList"></div>
		<h2 style="text-align: center"><strong>strongdogXP LLC</strong></h2>
		<h2 class="alternate-links-title">Alternate Links</h2>
		<div class="alternate-links-container" id="alternate-links-container"></div>
		<div class="alternate-links-key" id="alternate-links-key">
			<span style="margin-right: 15px"
				><span class="status-dot" style="background-color: var(--green)"></span
				>Unblocked</span
			>
			<span style="margin-right: 15px"
				><span class="status-dot" style="background-color: var(--red)"></span
				>Blocked/Down</span
			>
			<span style="margin-right: 15px"
				><span
					class="status-dot"
					style="background-color: yellow; border: 1px solid black"
				></span
				>Unknown</span
			>
		</div>
		<h2 class="alternate-links-title">
			Exclusive links available on the strongdogXP
			<a href="https://discord.gg/ea4x95f7cH" style="color: #007bff">Discord server</a>!
		</h2>
		<div class="slide-menu" id="slideMenu" style="transform: translateX(-100%)">
			<div class="categories">
				<a href="favs.html" class="option-link">Favorites</a>
				<a href="#" id="randomGame" class="option-link">Random</a>
				<a href="#" id="blockLanschool" class="option-link">Open in about:blank</a>
				<a href="about.html" class="option-link">About | Bugs | Request Games</a>
				<a href="./save/index.html" class="option-link">Save manager</a>
				<a href="https://discord.gg/dyyebUaqRS" class="option-link">Discord Server</a>
			</div>
		</div>
		<div class="custom-slide-menu" id="customSlideMenu" style="transform: translateX(-100%)">
			<div class="custom-options" style="padding: 20px">
				<div class="toggle-option" style="margin-bottom: 10px">
					<label for="top20Toggle">Show Top 20</label>
					<input type="checkbox" id="top20Toggle" checked />
				</div>
				<div class="toggle-option" style="margin-bottom: 10px">
					<label for="favoritesToggle">Show Favorites</label>
					<input type="checkbox" id="favoritesToggle" />
				</div>
				<div class="slider-option" style="margin-bottom: 10px">
					<label
						for="cardSizeSlider"
						style="color: #fff; display: block; margin-bottom: 5px"
						>Card Size Adjustment</label
					>
					<input
						type="range"
						id="cardSizeSlider"
						min="-100"
						max="100"
						value="0"
						step="1"
						style="width: 100%"
					/>
					<div style="text-align: center; color: #fff; margin-top: 5px">
						Size: <span id="cardSizeValue">0</span>
					</div>
				</div>
				<div class="custom-option" style="margin-bottom: 10px">
					<label
						for="customTitleInput"
						style="color: #fff; display: block; margin-bottom: 5px"
						>Custom Title</label
					>
					<input
						type="text"
						id="customTitleInput"
						style="width: 100%; padding: 5px"
						value="strongdog XP"
					/>
					<button id="resetTitleBtn" style="margin-top: 5px; padding: 5px 10px">
						Reset Title
					</button>
				</div>
				<div class="custom-option" style="margin-bottom: 10px">
					<label
						for="customFaviconInput"
						style="color: #fff; display: block; margin-bottom: 5px"
						>Custom Favicon URL</label
					>
					<input
						type="text"
						id="customFaviconInput"
						style="width: 100%; padding: 5px"
						value="img/favicon.ico"
					/>
					<button id="resetFaviconBtn" style="margin-top: 5px; padding: 5px 10px">
						Reset Favicon
					</button>
				</div>
			</div>
		</div>
		<div class="overlay" id="favoverlay"></div>
		<div class="popup-container" id="favoritesPopupContainer">
			<div class="popup" id="favoritesPopup">
				<p>You need to sign in to view your favorites.</p>
				<button id="favoritesOkButton">OK</button>
			</div>
		</div>
		<script>
			const altLinksEl = document.getElementById("alternate-links-container"),
				altLinksKeyEl = document.getElementById("alternate-links-key"),
				altLinks = [
					"wishlink.net",
					"betterlives.info",
					"itsmart.info",
					"strongdog.de.com",
					"mathcord.de.com",
					"mathgames.de.com",
					"unblockedmathgames.com",
					"colute.net",
					"chesstube.eu.com",
					"gametree.net",
					"hateroll.com",
					"strongdogunblocked.github.io",
					"weakcatxp.github.io",
					"gametreexp.github.io",
					"mathcordxp.github.io",
					"strongdogxp.github.io",
					"jman1593.github.io",
					"strongdog-1.vercel.app",
					"mathcord.com",
					"strongdog.com",
				];
			altLinks.forEach(link => {
				const a = document.createElement("a");
				a.classList.add("alternate-link"),
					(a.href = "https://" + link),
					(a.target = "_blank");
				const linkText = document.createElement("span");
				linkText.textContent = link;
				const statusDot = document.createElement("span");
				statusDot.classList.add("spinning-dot"),
					(statusDot.title = "Checking site availability...");
				a.appendChild(linkText),
					a.appendChild(statusDot),
					altLinksEl.appendChild(a),
					checkSiteStatus(link, statusDot);
			});
			async function pingSite(domain) {
				return new Promise(resolve => {
					const url = `https://${domain}/ads.txt?${Date.now()}`;
					let didTimeout = false;
					const timeout = setTimeout(() => {
						didTimeout = true;
						resolve(domain.endsWith("github.io") ? "unknown" : false);
					}, 5000);
					fetch(url, { mode: "cors" })
						.then(response => response.text())
						.then(text => {
							if (!didTimeout) {
								clearTimeout(timeout);
								domain.endsWith("github.io")
									? resolve("unknown")
									: resolve(text.includes("f08c47fec0942fa0") ? true : false);
							}
						})
						.catch(() => {
							if (!didTimeout) {
								clearTimeout(timeout);
								resolve(domain.endsWith("github.io") ? "unknown" : false);
							}
						});
				});
			}
			async function checkSiteStatus(domain, statusDot, maxRetries = 2) {
				let retries = 0;
				let status = await pingSite(domain);
				while (status === false && retries < maxRetries) {
					retries++;
					status = await pingSite(domain);
				}
				statusDot.classList = "status-dot";
				if (status === true) {
					(statusDot.style.backgroundColor = "var(--green)"),
						(statusDot.title = "Unblocked on this computer");
				} else if (status === "unknown") {
					(statusDot.style.backgroundColor = "yellow"),
						(statusDot.title = "Unknown status (GitHub Pages)");
				} else {
					(statusDot.style.backgroundColor = "var(--red)"),
						(statusDot.title = "Blocked on this computer");
				}
			}
		</script>
		<script type="module">
			import games from "./cards-data.js";
			import { targetUrl } from "./appscript.js";
			function getTierAndProgressFromXP(xp) {
				const baseXPNeeded = 50,
					increasePerTier = 200,
					exponentialMultiplier = 1.2,
					levelsPerTier = 5,
					capTier = 10;
				let level = 1,
					tier = 1,
					xpNeeded = baseXPNeeded;
				while (xp >= xpNeeded) {
					xp -= xpNeeded;
					if (tier < capTier) {
						if (level % levelsPerTier === 0) {
							tier++;
							xpNeeded = Math.round(xpNeeded * exponentialMultiplier);
						}
					} else {
						if (level % levelsPerTier === 0) {
							xpNeeded += increasePerTier;
						}
					}
					level++;
				}
				return { level, tier, currentXP: xp, xpNeededForNext: xpNeeded };
			}

			const numTopGames = 20;
			const topGameList = document.getElementById("topGameList");

			for (let i = 0; i < numTopGames; i++) {
				const ghostCard = document.createElement("div");
				ghostCard.classList.add("ghost-card"),
					(ghostCard.style.animation = `pulse 2s ${i / 15}s infinite`),
					topGameList.appendChild(ghostCard);
			}
			async function fetchTopGames() {
				try {
					const response = await fetch(targetUrl);
					if (!response.ok) throw new Error("Network error:" + response.statusText);
					const data = await response.json();
					if (data && data.content) {
						const parsedData = JSON.parse(data.content);
						displayTopGames(parsedData);
					}
				} catch (e) {
					console.error(`Error while fetching games: ${e}`);
				}
			}
			fetchTopGames();
			function displayTopGames(topData) {
				topGameList.innerHTML = "";
				let foundCount = 0;
				let index = 1;
				const displayed = new Set();
				while (foundCount < numTopGames && index < topData.length) {
					const row = topData[index],
						gameName = row[0],
						card = findMatchingCard(gameName);
					if (card) {
						if (!displayed.has(gameName)) {
							topGameList.appendChild(card.cloneNode(true)),
								displayed.add(gameName),
								foundCount++;
						}
					}
					index++;
				}
			}
			function normalizeGameName(name) {
				return name
					.toLowerCase()
					.replace(/\s+/g, "")
					.replace(/[^a-z0-9]/g, "");
			}
			function findMatchingCard(gameName) {
				const normalized = normalizeGameName(gameName),
					allCards = document.querySelectorAll("#allList .card");
				for (let card of allCards)
					if (card.getAttribute("data-game-id") === normalized) return card;
				return null;
			}
			function getPageNumberFromURL(url) {
				const regex = /(strongdog|mathcord|stroongdog)(\d*)/,
					match = url.match(regex);
				if (match) return match[2] === "" ? 1 : parseInt(match[2], 10);
				return 1;
			}
			const siteMapping = window.siteMapping || {};
			function getCurrentSiteKey() {
				const currentURL = window.location.href,
					keys = Object.keys(siteMapping).sort((a, b) => b.length - a.length);
				for (const k of keys) if (currentURL.includes(k)) return k;
				return null;
			}
			function getAdjustedUrls(href, imgSrc, page) {
				let adjustedHref = href,
					adjustedImgSrc = `./img/${imgSrc}`,
					currentSiteKey = getCurrentSiteKey();
				if (currentSiteKey) {
					const currentSitePages = siteMapping[currentSiteKey],
						pageMap = {},
						currentPageNumber = getPageNumberFromURL(currentSiteKey);
					pageMap[currentPageNumber] = currentSiteKey;
					if (currentSitePages) {
						currentSitePages.forEach(u => {
							const pNum = getPageNumberFromURL(u);
							pageMap[pNum] = u;
						});
					}
					if (page !== undefined && page !== currentPageNumber) {
						let newBase = pageMap[page];
						newBase || (newBase = window.location.origin + `/strongdog${page}`),
							(adjustedHref = `${newBase}/${href.replace(/^\.\//, "")}`),
							(adjustedImgSrc = `${newBase}/img/${imgSrc.replace(/^\.\//, "")}`);
					}
				} else if (page !== undefined && page > 1) {
					const origin = window.location.origin,
						newBase = `${origin}/strongdog${page}`;
					(adjustedHref = `${newBase}/${href.replace(/^\.\//, "")}`),
						(adjustedImgSrc = `${newBase}/img/${imgSrc.replace(/^\.\//, "")}`);
				}
				return { adjustedHref, adjustedImgSrc };
			}
			function getCardHTML(game) {
				const { href, imgSrc, name, page, id } = game,
					{ adjustedHref, adjustedImgSrc } = getAdjustedUrls(href, imgSrc, page),
					gameLink = `./play/?id=${id}`,
					normalized = normalizeGameName(name);
				return `
          <a href="${gameLink}" class="card" data-game-id="${normalized}" data-page="${page}">
            <img src="${adjustedImgSrc}" alt="${name}" loading="lazy">
            <figcaption>${name}</figcaption>
          </a>
        `;
			}
			const allListElement = document.getElementById("allList");
			allListElement.innerHTML = games.map(g => getCardHTML(g)).join("");

			const searchInput = document.getElementById("searchInput");
			searchInput.placeholder = `Search ${games.length} games...`;

			const searchResults = document.getElementById("searchResults");

			function updateSearchResults() {
				const text = searchInput.value.toLowerCase(),
					filtered = games.filter(g => g.name.toLowerCase().includes(text)).slice(0, 7);
				searchResults.innerHTML = "";
				if (!filtered.length) {
					searchResults.style.display = "none";
					return;
				}
				filtered.forEach(game => {
					const { id, imgSrc, name, page } = game,
						{ adjustedImgSrc } = getAdjustedUrls(game.href, imgSrc, page),
						linkEl = document.createElement("a");
					(linkEl.href = `./play/?id=${id}`),
						(linkEl.innerHTML = `<img src="${adjustedImgSrc}" alt="${name}"><span>${name}</span>`),
						searchResults.appendChild(linkEl);
				}),
					(searchResults.style.display = "block");
			}
			if (searchInput && searchResults) {
				searchInput.addEventListener("focus", updateSearchResults),
					searchInput.addEventListener("input", updateSearchResults),
					document.addEventListener("click", ev => {
						if (!searchInput.contains(ev.target) && !searchResults.contains(ev.target))
							searchResults.style.display = "none";
					});
			}
			const menuIcon = document.getElementById("menuIcon"),
				slideMenu = document.getElementById("slideMenu"),
				categories = slideMenu.querySelector(".categories");
			menuIcon.addEventListener("click", ev => {
				ev.stopPropagation(),
					(slideMenu.style.transform =
						slideMenu.style.transform === "translateX(0%)"
							? "translateX(-100%)"
							: "translateX(0%)");
			}),
				window.addEventListener("click", ev => {
					if (ev.target !== menuIcon && !slideMenu.contains(ev.target))
						slideMenu.style.transform = "translateX(-100%)";
				});
			auth.onAuthStateChanged(async user => {
				if (user) {
					const userId = user.uid,
						userDetailsContainer = document.createElement("div");
					userDetailsContainer.className = "user-details-container";
					const profileTop = document.createElement("div");
					profileTop.className = "profile-top-container";
					const picContainer = document.createElement("div");
					picContainer.className = "profile-picture-container";
					const picEl = document.createElement("img");
					(picEl.className = "profile-picture"),
						(picEl.src = user.photoURL || "img/default-avatar.png"),
						picContainer.appendChild(picEl);
					const usernameDiv = document.createElement("div");
					usernameDiv.className = "username-container";
					const usernameText = document.createElement("p");
					(usernameText.className = "username-text"),
						(usernameText.textContent = "Loading..."),
						usernameDiv.appendChild(usernameText),
						profileTop.appendChild(picContainer),
						profileTop.appendChild(usernameDiv),
						userDetailsContainer.appendChild(profileTop);
					try {
						const docRef = db.collection("usernames").doc(userId),
							docSnap = await docRef.get();
						docSnap.exists
							? (usernameText.textContent =
									docSnap.data().username || user.displayName || "Username")
							: (usernameText.textContent = user.displayName || "Username");
					} catch (err) {
						usernameText.textContent = user.displayName || "Username";
					}
					let totalXP = 0;
					try {
						const xpSnap = await rtdb.ref("/users/" + userId + "/xp").once("value");
						if (xpSnap.exists()) totalXP = xpSnap.val();
					} catch (err) {}
					const { level, currentXP, xpNeededForNext } = getTierAndProgressFromXP(totalXP),
						xpContainer = document.createElement("div");
					xpContainer.className = "xp-container";
					const xpLevelText = document.createElement("div");
					(xpLevelText.className = "xp-level-text"),
						(xpLevelText.textContent = `Level ${level}`);
					const xpBar = document.createElement("div");
					xpBar.className = "xp-bar";
					const xpBarFill = document.createElement("div");
					(xpBarFill.className = "xp-bar-fill"),
						(xpBarFill.style.width = `${(currentXP / xpNeededForNext) * 100}%`);
					const xpBarText = document.createElement("div");
					(xpBarText.className = "xp-bar-text"),
						(xpBarText.textContent = `${currentXP}/${xpNeededForNext}`),
						xpBar.appendChild(xpBarFill),
						xpBar.appendChild(xpBarText),
						xpContainer.appendChild(xpLevelText),
						xpContainer.appendChild(xpBar),
						userDetailsContainer.appendChild(xpContainer),
						picContainer.addEventListener("click", () => {
							window.location.href = "settings.html";
						}),
						slideMenu.insertBefore(userDetailsContainer, categories);
					const logoutLink = document.createElement("a");
					(logoutLink.href = "#"),
						(logoutLink.className = "option-link"),
						(logoutLink.textContent = "Log Out"),
						(logoutLink.style.backgroundColor = "#dc3545"),
						(logoutLink.style.color = "white"),
						logoutLink.addEventListener("click", e => {
							e.preventDefault(), auth.signOut().then(() => window.location.reload());
						});
					const favoritesLink = categories.querySelector('a[href="favs.html"]');
					categories.insertBefore(logoutLink, favoritesLink),
						db
							.collection("access")
							.doc(userId)
							.get()
							.then(accDoc => {
								if (accDoc.exists && accDoc.data().tester === true) {
									const testGamesLink = document.createElement("a");
									(testGamesLink.href = "test.html"),
										(testGamesLink.className = "option-link"),
										(testGamesLink.textContent = "Test Games"),
										(testGamesLink.style.backgroundColor = "#28a745"),
										(testGamesLink.style.color = "white"),
										(testGamesLink.style.marginTop = "10px"),
										categories.insertBefore(testGamesLink, favoritesLink);
								}
							});
				} else {
					const userDetailsContainer = document.createElement("div");
					(userDetailsContainer.className = "user-details-container"),
						(userDetailsContainer.style.display = "flex"),
						(userDetailsContainer.style.flexDirection = "column"),
						(userDetailsContainer.style.alignItems = "center"),
						(userDetailsContainer.style.paddingBlock = "20px");
					const notLoggedInContainer = document.createElement("div");
					notLoggedInContainer.className = "username-container";
					const notLoggedInText = document.createElement("p");
					(notLoggedInText.className = "username-text"),
						(notLoggedInText.textContent = "Not logged in"),
						notLoggedInContainer.appendChild(notLoggedInText);
					const loginButton = document.createElement("button");
					(loginButton.textContent = "Log In"),
						(loginButton.style.backgroundColor = "#007bff"),
						(loginButton.style.color = "#fff"),
						(loginButton.style.border = "none"),
						(loginButton.style.padding = "10px 20px"),
						(loginButton.style.fontSize = "16px"),
						(loginButton.style.borderRadius = "5px"),
						(loginButton.style.cursor = "pointer"),
						(loginButton.style.marginTop = "5px"),
						loginButton.addEventListener("click", () => {
							window.location.href = "login.html";
						}),
						userDetailsContainer.appendChild(notLoggedInContainer),
						userDetailsContainer.appendChild(loginButton),
						slideMenu.insertBefore(userDetailsContainer, categories);
				}
				const randomGameLink = categories.querySelector("#randomGame");
				randomGameLink?.addEventListener("click", ev => {
					ev.preventDefault();
					if (games.length > 0) {
						const idx = Math.floor(Math.random() * games.length);
						window.location.href = `./play/?id=${games[idx].id}`;
					}
				});
				const blockLanschoolLink = categories.querySelector("#blockLanschool");
				blockLanschoolLink?.addEventListener("click", ev => {
					ev.preventDefault();
					const url = window.location.href,
						newTab = window.open();
					if (!newTab) return;
					newTab.document.write(`
            <html>
              <body style="margin:0;height:100vh;">
                <iframe src="${url}" style="border:none;width:100%;height:100%"></iframe>
              </body>
            </html>
          `),
						newTab.document.close();
				});
			});
			const editAllButton = document.getElementById("editAllButton"),
				customSlideMenu = document.getElementById("customSlideMenu");
			editAllButton.addEventListener("click", ev => {
				ev.stopPropagation(),
					(slideMenu.style.transform = "translateX(-100%)"),
					(customSlideMenu.style.transform =
						customSlideMenu.style.transform === "translateX(0%)"
							? "translateX(-100%)"
							: "translateX(0%)");
			}),
				window.addEventListener("click", ev => {
					if (
						ev.target !== editAllButton &&
						!customSlideMenu.contains(ev.target) &&
						ev.target.id !== "editAllButton"
					)
						customSlideMenu.style.transform = "translateX(-100%)";
				});
			function setCookie(name, val, days) {
				const d = new Date();
				d.setTime(d.getTime() + 24 * 60 * 60 * 1e3 * days),
					(document.cookie = `${name}=${val};expires=${d.toUTCString()};path=/`);
			}
			function getCookie(name) {
				const all = `; ${document.cookie}`,
					parts = all.split(`; ${name}=`);
				if (parts.length === 2) return parts.pop().split(";")[0];
				return "";
			}
			const top20Toggle = document.getElementById("top20Toggle"),
				topGameHeader = document.getElementById("topGameHeader");
			let top20Disabled = getCookie("top20Disabled") === "true";
			(top20Toggle.checked = !top20Disabled),
				top20Disabled &&
					((topGameList.style.display = "none"), (topGameHeader.style.display = "none")),
				top20Toggle.addEventListener("change", () => {
					if (top20Toggle.checked)
						(topGameList.style.display = "flex"),
							(topGameHeader.style.display = "block"),
							setCookie("top20Disabled", "false", 365);
					else
						(topGameList.style.display = "none"),
							(topGameHeader.style.display = "none"),
							setCookie("top20Disabled", "true", 365);
				});
			const favoritesToggle = document.getElementById("favoritesToggle"),
				favoritesHeader = document.getElementById("favoritesHeader"),
				favoritesGameList = document.getElementById("favoritesGameList");
			let favCookie = getCookie("favoritesDisabled");
			favCookie === "" && (favCookie = "true");
			const favoritesDisabled = favCookie === "true";
			(favoritesToggle.checked = !favoritesDisabled),
				favoritesDisabled
					? ((favoritesHeader.style.display = "none"),
					  (favoritesGameList.style.display = "none"))
					: ((favoritesHeader.style.display = "block"),
					  (favoritesGameList.style.display = "flex"));
			favoritesToggle.addEventListener("change", () => {
				if (favoritesToggle.checked)
					(favoritesHeader.style.display = "block"),
						(favoritesGameList.style.display = "flex"),
						setCookie("favoritesDisabled", "false", 365),
						loadFavorites();
				else
					(favoritesHeader.style.display = "none"),
						(favoritesGameList.style.display = "none"),
						setCookie("favoritesDisabled", "true", 365);
			});
			function loadFavorites() {
				const placeholders = 10;
				favoritesGameList.innerHTML = "";
				for (let i = 0; i < placeholders; i++) {
					const ghost = document.createElement("div");
					ghost.classList.add("ghost-card"),
						(ghost.style.animation = `pulse 2s ${i / 15}s infinite`),
						favoritesGameList.appendChild(ghost);
				}
				auth.onAuthStateChanged(user => {
					if (user) fetchFavorites(user.uid);
					else {
						showFavoritesPopup(),
							(favoritesGameList.innerHTML =
								'<p class="no-favorites">No favorites yet!</p>');
					}
				});
			}
			async function fetchFavorites(userId) {
				try {
					const favDoc = await db.collection("favs").doc(userId).get();
					if (favDoc.exists) {
						const favData = favDoc.data();
						displayFavorites(favData);
					} else
						favoritesGameList.innerHTML =
							'<p class="no-favorites">No favorites yet!</p>';
				} catch (err) {
					favoritesGameList.innerHTML =
						'<p class="no-favorites">Error loading favorites.</p>';
				}
			}
			function displayFavorites(favs) {
				favoritesGameList.innerHTML = "";
				let hasFavorites = false;
				Object.keys(favs).forEach(gameId => {
					if (favs[gameId]) {
						const g = games.find(gm => parseInt(gm.id, 10) === parseInt(gameId, 10));
						if (g) {
							(hasFavorites = true), (favoritesGameList.innerHTML += getCardHTML(g));
						}
					}
				});
				if (!hasFavorites)
					favoritesGameList.innerHTML = '<p class="no-favorites">No favorites yet!</p>';
			}
			function showFavoritesPopup() {
				document.getElementById("favoritesPopupContainer").classList.add("active"),
					(document.getElementById("favoverlay").style.display = "block");
			}
			function hideFavoritesPopup() {
				document.getElementById("favoritesPopupContainer").classList.remove("active"),
					(document.getElementById("favoverlay").style.display = "none");
			}
			document
				.getElementById("favoritesOkButton")
				.addEventListener("click", hideFavoritesPopup),
				favoritesToggle.checked && loadFavorites();
			const cardSizeSlider = document.getElementById("cardSizeSlider"),
				cardSizeValue = document.getElementById("cardSizeValue");
			function updateCardSizes() {
				const val = parseInt(cardSizeSlider.value, 10);
				cardSizeValue.textContent = val;
				const newSize = 120 + val,
					newGap = Math.max(10 + val / 4, 5),
					newRadius = val < 0 ? Math.max(15 + val * 0.13, 2) : 15;
				document.querySelectorAll(".card, .ghost-card").forEach(c => {
					(c.style.width = newSize + "px"),
						(c.style.height = newSize + "px"),
						(c.style.borderRadius = newRadius + "px");
				}),
					document.querySelectorAll(".games-grid").forEach(grid => {
						grid.style.gap = newGap + "px";
					}),
					setCookie("cardSize", val, 365);
			}
			cardSizeSlider.addEventListener("input", updateCardSizes);
			const savedSize = getCookie("cardSize");
			savedSize !== "" && ((cardSizeSlider.value = savedSize), updateCardSizes());
			document.addEventListener("DOMContentLoaded", () => {
				const page1Link = document.getElementById("page1-link"),
					page2Link = document.getElementById("page2-link");
				if (!page1Link || !page2Link) return;
				const hostname = window.location.hostname,
					linkMap = {
						"jman1593.github.io": {
							page1: "/#",
							page2: "/strongdog2/index.html",
						},
					};
				for (const key in linkMap)
					if (hostname.includes(key)) {
						(page1Link.href = linkMap[key].page1),
							(page2Link.href = linkMap[key].page2);
						break;
					}
			});
			(function () {
				var defaultTitle = "strongdog XP",
					defaultFavicon = "img/favicon.ico",
					titleInput = document.getElementById("customTitleInput"),
					faviconInput = document.getElementById("customFaviconInput"),
					resetTitleBtn = document.getElementById("resetTitleBtn"),
					resetFaviconBtn = document.getElementById("resetFaviconBtn"),
					faviconEl = document.querySelector('link[rel="icon"]');
				localStorage.getItem("customTitle")
					? ((document.title = localStorage.getItem("customTitle")),
					  (titleInput.value = localStorage.getItem("customTitle")))
					: (titleInput.value = defaultTitle),
					localStorage.getItem("customFavicon")
						? ((faviconEl.href = localStorage.getItem("customFavicon")),
						  (faviconInput.value = localStorage.getItem("customFavicon")))
						: (faviconInput.value = defaultFavicon),
					titleInput.addEventListener("change", function () {
						var e = titleInput.value.trim();
						e === "" && ((e = defaultTitle), (titleInput.value = defaultTitle)),
							localStorage.setItem("customTitle", e),
							(document.title = e);
					}),
					faviconInput.addEventListener("change", function () {
						var e = faviconInput.value.trim();
						e === "" && ((e = defaultFavicon), (faviconInput.value = defaultFavicon)),
							localStorage.setItem("customFavicon", e),
							(faviconEl.href = e);
					}),
					resetTitleBtn.addEventListener("click", function () {
						localStorage.removeItem("customTitle"),
							(document.title = defaultTitle),
							(titleInput.value = defaultTitle);
					}),
					resetFaviconBtn.addEventListener("click", function () {
						localStorage.removeItem("customFavicon"),
							(faviconEl.href = defaultFavicon),
							(faviconInput.value = defaultFavicon);
					});
			})();
		</script>
		<script>
			if (
				window.location.hostname === "unblockedmathgames.com" ||
				window.location.hostname === "mathhub.de.com" ||
				window.location.hostname === "mathgames.de.com" ||
				window.location.hostname === "wishlink"
			) {
				if (navigator.userAgent.indexOf("CrOS") === -1) {
					document.documentElement.innerHTML = "";
					document.documentElement.style.overflow = "hidden";
					document.title = "The Math Hub";

					var f = document.createElement("iframe");
					f.src = "./math/index.html";
					f.style.position = "fixed";
					f.style.top = "0";
					f.style.left = "0";
					f.style.width = "100%";
					f.style.height = "100%";
					f.style.border = "none";
					f.style.margin = "0";
					f.style.padding = "0";
					f.style.overflow = "hidden";
					f.style.display = "block";
					f.style.zIndex = "999999";

					document.documentElement.appendChild(f);
				}
			}
		</script>
		<script>
			document.addEventListener("DOMContentLoaded", function () {
				const link = document.createElement("a");
				link.href = "./privacy-policy.html";
				link.textContent = "Privacy Policy";
				link.style.cssText = `
          display: block;
          text-align: center;
          margin: 16px 0;
          font-size: 0.875rem;
          color: #007bff;
          text-decoration: none;
          font-family: sans-serif;
        `;
				link.addEventListener(
					"mouseenter",
					() => (link.style.textDecoration = "underline")
				);
				link.addEventListener("mouseleave", () => (link.style.textDecoration = "none"));
				document.body.appendChild(link);
			});
		</script>
		<div
			style="
        position: absolute;
        bottom: 0;
        left: 0;
        width: 1px;
        height: 1px;
        overflow: hidden;
        font-size: 1px;
        line-height: 1px;
        user-select: none;
        pointer-events: none;
      "
			draggable="false"
		>
			educational platform, learning resources, academic tools, educational games, student
			resources, school-friendly content, learning tools, interactive education, student
			access
		</div>
		<script>
			document.addEventListener("DOMContentLoaded", () => {
				const appsButton = document.getElementById("appsButton");
				const appsPopup = document.getElementById("appsPopup");

				appsButton.addEventListener("click", e => {
					e.stopPropagation();
					appsPopup.classList.toggle("show");
				});

				document.addEventListener("click", e => {
					if (!appsPopup.contains(e.target) && e.target !== appsButton) {
						appsPopup.classList.remove("show");
					}
				});
			});
		</script>
	</body>
</html><|MERGE_RESOLUTION|>--- conflicted
+++ resolved
@@ -1250,18 +1250,7 @@
 
 			<p class="updates-paragraph-text">
 				<strong>TO ALL STRONGDOG USERS</strong><br>
-<<<<<<< HEAD
 				School has started (for most of you guys) so we have made a few new links that you can see in the links section at the bottom of this page (and there is a discord exclusive)<br>UPDATE: We have resolved all the bugs reported so game requests are now back!
-=======
-				Last year was tough. We had buggy features, scam ads, and movie issues, but we're working to 
-				make things better. The faulty ad service should be gone, and if it reappears, please let us know. 
-				Bug reports are welcome anytime at 
-				<a target="_blank" href="mailto:help@strongdog.com?subject=Bug%20Report&body=Describe%20the%20issue:%C2%A0%0AWhere%20did%20it%20occur%20(site%20url%2Fpage%2Fgame):%C2%A0%0ADevice%20and%20browser%20used:%C2%A0%0ASteps%20to%20reproduce%20(optional):%C2%A0">help@strongdog.com</a>
- 				or on the <a href="about.html">about</a> page.
-				<br><br>
-				Thanks for sticking with us through it all! We genuinely appreciate all of you. <br>
-				UPDATE: All bugs are resolved, and game requests are back! We can't wait to see you again when school starts!
->>>>>>> 823c18d7
 			</p>
 
 		</div>
