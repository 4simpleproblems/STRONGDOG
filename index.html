--- conflicted
+++ resolved
@@ -70,676 +70,6 @@
                     </div>
                 `;
 
-<<<<<<< HEAD
-        // Append loadingContainerEl to topGameList
-        topGameList.appendChild(loadingContainerEl);
-
-        function fetchTopGames() {
-          fetch(targetUrl, {
-            // Use the targetUrl from appscript.js
-            method: "GET",
-          })
-            .then((response) => {
-              if (!response.ok) {
-                throw new Error(
-                  "Network response was not ok " + response.statusText
-                );
-              }
-              return response.json();
-            })
-            .then((data) => {
-              if (data && data.content) {
-                const parsedData = JSON.parse(data.content);
-                console.log("Parsed data:", parsedData);
-                displayTopGames(parsedData);
-              } else {
-                console.error("Invalid data format", data);
-              }
-            })
-            .catch((error) => console.error("Error:", error))
-            .finally(() => {
-              loadingContainerEl.style.display = "none";
-            });
-        }
-
-        function displayTopGames(games) {
-          if (!topGameList) {
-            console.error("Required element not found.");
-            return;
-          }
-          topGameList.innerHTML = "";
-
-          games.slice(1).forEach((game) => {
-            // Skip the first entry as it is the header
-            const gameName = game[0].toLowerCase();
-            const matchingCard = findMatchingCard(gameName);
-            if (matchingCard) {
-              topGameList.appendChild(matchingCard.cloneNode(true));
-            }
-          });
-        }
-
-        function findMatchingCard(gameName) {
-          const cards = document.querySelectorAll("#allGameList .card");
-          for (let card of cards) {
-            const href = card.getAttribute("href");
-            const extractedGameName =
-              extractGameNameFromHref(href).toLowerCase();
-            if (extractedGameName === gameName) {
-              return card;
-            }
-          }
-          return null;
-        }
-
-        function extractGameNameFromHref(href) {
-          const parts = href.split("/");
-          return parts.length > 2 ? parts[2].toLowerCase() : "";
-        }
-
-        // Immediately invoked function to run fetchTopGames as soon as possible
-        (function () {
-          loadingContainerEl.style.display = "flex"; // Show spinner
-          fetchTopGames();
-        })();
-      });
-    </script>
-    <link rel="icon" type="image/x-icon" href="/img/favicon.ico" />
-    <meta charset="UTF-8" />
-    <meta name="viewport" content="width=device-width, initial-scale=1.0" />
-    <title>StrongDog XP</title>
-    <style>
-      body {
-        font-family: Arial, sans-serif;
-        margin: 0;
-        padding: 0;
-        background-color: #2e2e2e;
-        /* Dark grey background */
-      }
-
-      .navbar {
-        background-color: #333;
-        color: white;
-        padding: 10px 20px;
-        display: flex;
-        align-items: center;
-        position: relative;
-        justify-content: space-between;
-        /* Keep items spread out */
-      }
-
-      .logo {
-        position: absolute;
-        left: 50%;
-        transform: translateX(-50%);
-        /* Center the logo horizontally */
-        color: white;
-        font-weight: bold;
-      }
-
-      /* Style for the menu icon */
-      .menu-icon {
-        font-size: 2rem;
-        cursor: pointer;
-        margin-left: 20px;
-        /* Position the icon to the left */
-        color: white;
-        position: relative;
-        z-index: 1001;
-        /* Ensure it stays on top when clicking */
-      }
-
-      .slide-menu {
-        position: fixed;
-        top: 0;
-        height: 100%;
-        width: 350px;
-        background-color: rgba(0, 0, 0, 0.4);
-        backdrop-filter: blur(10px);
-        /* You can adjust to preferred blurring */
-        color: white;
-        box-shadow: 2px 0 5px rgba(0, 0, 0, 0.5);
-        z-index: 1003;
-        /* Ensure it covers the menu icon when it slides in */
-        transition: transform 0.4s ease;
-        /* Smooth slide-in animation */
-        overflow-y: auto;
-        transform: translateX(-100%);
-        /* Start off-screen completely */
-      }
-
-      .profile-picture {
-        width: 100%;
-        height: 100%;
-        object-fit: cover;
-        /* Keeps the aspect-ratio of image normal - no distortions */
-      }
-
-      .profile-picture-container {
-        border-radius: 50%;
-        width: 100px;
-        aspect-ratio: 1;
-        overflow: hidden;
-        display: flex;
-        justify-content: center;
-        align-items: center;
-        box-shadow: 0 0 20px rgba(0, 0, 0, 0.5);
-      }
-
-      .user-details-container {
-        display: flex;
-        width: 100%;
-        justify-content: center;
-        gap: 20px;
-        padding-block: 40px;
-      }
-
-      .username-container {
-        display: flex;
-        align-items: center;
-        justify-content: center;
-      }
-
-      .username-text {
-        font-size: 1.5rem;
-      }
-
-      .categories {
-        display: flex;
-        flex-direction: column;
-        gap: 10px;
-      }
-
-      /* Styling for links in the slide menu */
-      .categories > a {
-        display: flex;
-        justify-content: center;
-        align-items: center;
-        padding: 20px;
-        background: rgba(0, 0, 0, 0.3);
-        border-radius: 20px;
-        text-decoration: none;
-        color: white;
-        transition: all 0.3s ease;
-        margin-left: 20px;
-        margin-right: 20px;
-        text-align: center;
-        font-size: 1.1rem;
-        position: relative;
-        overflow: hidden;
-      }
-
-      .categories > a::after {
-        content: "";
-        background: rgba(255, 255, 255, 0.1);
-        /* You can change the color to your liking */
-        position: absolute;
-        top: 50%;
-        left: 50%;
-        transform: translate(-50%, -50%);
-        border-radius: 50%;
-        width: 0;
-        height: 0;
-        transition: 0.4s ease-out;
-        /* z-index: -1; */
-      }
-
-      .categories > a:hover::after {
-        width: 400px;
-        height: 400px;
-      }
-
-      .categories > a:hover {
-        transform: scale(0.95);
-      }
-
-      /* Styling for the "new" tags */
-      span.new-feature-tag {
-        background: orange;
-        border-radius: 100vw;
-        /* Completely rounded edges */
-        padding: 0.2rem 0.4rem;
-        margin-left: 1rem;
-        /* Separate the tag from the left text */
-        font-size: 0.6rem;
-        color: black;
-        text-transform: uppercase;
-      }
-
-      .navbar .logo {
-        color: white;
-        font-weight: bold;
-      }
-
-      .navbar .logo .xp {
-        color: orange;
-      }
-
-      .navbar a,
-      .navbar a:visited,
-      .navbar .logo span {
-        text-decoration: none;
-        margin-right: 20px;
-      }
-
-      .search-bar {
-        padding: 7px;
-        padding-top: 10px;
-        font-size: 1em;
-        border-radius: 20%;
-        width: 100%;
-        border: none;
-        border-bottom: 5px solid gray;
-        background-color: transparent;
-        color: white;
-      }
-
-      .search-bar:focus {
-        outline: none;
-        background-color: rgba(255, 255, 255, 0.1);
-      }
-
-      .games-grid {
-        display: flex;
-        flex-wrap: wrap;
-        justify-content: flex-start;
-        padding: 10px;
-        justify-content: center;
-      }
-
-      .card {
-        background-color: #fff;
-        border-radius: 10px;
-        margin: 5px;
-        /* Reduced margin */
-        width: 120px;
-        height: 120px;
-        position: relative;
-        overflow: hidden;
-        transition: transform 0.3s ease, box-shadow 0.3s ease;
-        box-shadow: 0 4px 8px rgba(0, 0, 0, 0.1);
-        position: relative;
-        overflow: hidden;
-        position: relative;
-      }
-
-      .card:hover {
-        transform: scale(1.05);
-        box-shadow: 0 6px 12px rgba(0, 0, 0, 0.29);
-      }
-
-      .card img {
-        width: 100%;
-        height: 100%;
-        object-fit: cover;
-        transition: transform 0.3s ease;
-      }
-
-      .card:hover img {
-        transform: scale(1.02);
-        /* subtle zoom on the image */
-      }
-
-      .card figcaption {
-        position: absolute;
-        bottom: -30px;
-        /* start hidden */
-        left: 0;
-        width: 100%;
-        background-color: rgb(74, 74, 74);
-        color: white;
-        text-align: center;
-        padding: 5px;
-        transition: bottom 0.5s ease;
-        /* smoother and slower */
-        overflow: hidden;
-      }
-
-      .card:hover figcaption {
-        bottom: 0;
-        /* slide up on hover */
-      }
-
-      .card::before {
-        content: "";
-        position: absolute;
-        top: -50%;
-        left: -50%;
-        width: 200%;
-        height: 200%;
-        background: linear-gradient(
-          to right,
-          rgba(255, 255, 255, 0) 0%,
-          rgba(255, 255, 255, 0.3) 50%,
-          rgba(255, 255, 255, 0) 100%
-        );
-        transform: rotate(30deg) translate(-50%, -50%);
-        transition: transform 0.5s, opacity 0.5s;
-        opacity: 0;
-        pointer-events: none;
-        /* This ensures the shine doesn't interfere with clicking the card */
-      }
-
-      .card:hover::before {
-        transform: rotate(30deg) translate(100%, -50%);
-        opacity: 1;
-      }
-
-      .search-results {
-        position: absolute;
-        right: 20px;
-        top: 60px;
-        background-color: white;
-        color: black;
-        border: 1px solid #ccc;
-        border-radius: 5px;
-        width: 250px;
-        /* Adjusted for image display */
-        display: none;
-        z-index: 1000;
-        transform-origin: left;
-        /* Anchor the transformation to the left */
-        transition: transform 0.3s ease, background-color 0.3s ease;
-        border-radius: 5px;
-        /* Rounded corners for the search results box */
-        box-shadow: 0 2px 5px rgba(0, 0, 0, 0.2);
-      }
-
-      .search-results a {
-        display: flex;
-        align-items: center;
-        text-decoration: none;
-        color: black;
-        border-bottom: 1px solid #eee;
-        padding: 5px;
-        transition: all 0.3s ease;
-      }
-
-      .search-results img {
-        width: 50px;
-        height: 50px;
-        object-fit: cover;
-        margin-right: 10px;
-        border-radius: 5px;
-      }
-
-      .search-results a:last-child {
-        border-bottom: none;
-      }
-
-      .news-container {
-        margin: 20px auto;
-        padding: 20px;
-        background-color: #444444;
-        /* Light grey background */
-        border-radius: 8px;
-        max-width: 800px;
-        box-shadow: 0 4px 8px rgba(0, 0, 0, 0.1);
-        /* Subtle shadow for depth */
-      }
-
-      .news {
-        color: #ffffff;
-        /* Dark text for readability */
-      }
-
-      .credits-title {
-        font-size: 1.5em;
-        margin-bottom: 15px;
-        color: #ffffff;
-        /* Darker title color */
-        border-bottom: 2px solid #ddd;
-        /* Subtle bottom border */
-        padding-bottom: 5px;
-      }
-
-      .credits-item {
-        display: flex;
-        justify-content: space-between;
-        margin-bottom: 15px;
-      }
-
-      .credits-role {
-        font-weight: bold;
-        color: #ffffff;
-        /* Slightly lighter for role text */
-      }
-
-      .credits-names {
-        display: flex;
-        flex-wrap: wrap;
-        gap: 8px;
-        align-items: center;
-        /* Center-aligns items vertically */
-      }
-
-      .credits-link {
-        color: #0073e6;
-        /* Blue link color */
-        text-decoration: none;
-        font-weight: bold;
-        /* Bold links for emphasis */
-      }
-
-      .credits-link:hover {
-        text-decoration: underline;
-      }
-
-      .credits-names span {
-        color: #c4c4c4;
-        /* Slightly lighter for plain text */
-      }
-
-      /* Additional CSS for better spacing and style */
-      .credits-item:last-child .credits-names {
-        gap: 16px;
-      }
-
-      .credits-item:last-child .credits-link {
-        color: #00b3b3;
-        /* Different link color for Other Links */
-      }
-
-      .credits-item:last-child .credits-link:hover {
-        text-decoration: underline;
-        color: #00cccc;
-        /* Hover color for Other Links */
-      }
-
-      /* Styling for the All  label */
-      h2 {
-        text-align: center;
-        color: white;
-        margin: 20px 0;
-        /* Spacing above and below */
-        font-size: 1.5em;
-        /* Larger font size */
-      }
-
-      .card figcaption {
-        position: absolute;
-        bottom: 0;
-        left: 0;
-        width: 100%;
-        background-color: rgba(95, 95, 95, 0.8);
-        color: black;
-        padding: 5px 0;
-        transition: transform 0.3s ease, opacity 0.3s ease;
-        transform: translateY(100%);
-        /* Start off-screen */
-        opacity: 0;
-        display: flex;
-        justify-content: center;
-        align-items: center;
-        text-shadow: 0 0 2px white;
-        font-weight: 550;
-        border-radius: 10px;
-      }
-
-      .card:hover figcaption {
-        height: 30px;
-        /* Show text on hover */
-        background-color: rgba(95, 95, 95, 0.8);
-        /* Non-transparent background on hover */
-        transform: translateY(0);
-        /* Slide up to visible */
-        opacity: 1;
-      }
-
-      .pagination {
-        text-align: center;
-        margin: 20px 0;
-      }
-
-      .pagination a {
-        color: white;
-        padding: 8px 16px;
-        text-decoration: none;
-        transition: background-color 0.3s;
-        border: 1px solid #444;
-        margin: 0 4px;
-        border-radius: 4px;
-        background-color: #333;
-      }
-
-      .pagination a.active {
-        background-color: #555;
-        border-color: #777;
-      }
-
-      .pagination a:hover:not(.active) {
-        background-color: #444;
-      }
-
-      .updates-paragraph-text {
-        color: white;
-        background-color: #a83632;
-        padding: 15px 10px;
-        border-radius: 10px;
-        box-shadow: 0 0 10px 5px rgba(255, 255, 255, 0.05);
-        margin-bottom: 30px;
-      }
-
-      .updates-text-container {
-        margin-left: 30%;
-        margin-right: 30%;
-        display: flex;
-        justify-content: center;
-        align-items: center;
-      }
-
-      .loading-container {
-        position: absolute;
-        top: 50%;
-        left: 50%;
-        transform: translate(-50%, -50%);
-        display: flex;
-        flex-direction: column;
-        justify-content: center;
-        align-items: center;
-      }
-
-      .bars {
-        display: flex;
-        align-items: center;
-      }
-
-      .bar {
-        background-color: rgba(255, 255, 255, 0.3);
-        width: 20px;
-        height: 40px;
-        margin-right: 5px;
-        border-radius: 10px;
-        animation: load ease infinite 5s;
-      }
-
-      .bar-2,
-      .bar-4 {
-        height: 50px;
-      }
-
-      .bar-2 {
-        animation-delay: 0.1s;
-      }
-
-      .bar-3 {
-        height: 60px;
-        animation-delay: 0.2s;
-      }
-
-      .bar-4 {
-        animation-delay: 0.3s;
-      }
-
-      .bar-5 {
-        animation-delay: 0.4s;
-      }
-
-      @keyframes load {
-        0%,
-        100% {
-          transform: rotate(0deg);
-        }
-
-        50% {
-          transform: rotate(720deg) rotateX(180deg);
-        }
-      }
-
-      #topGameList {
-        position: relative;
-        /* Make sure topGameList is relatively positioned */
-      }
-
-      .modal {
-        display: none;
-        position: fixed;
-        z-index: 1000;
-        left: 0;
-        top: 0;
-        width: 100%;
-        height: 100%;
-        background-color: rgba(0, 0, 0, 0.5);
-        justify-content: center;
-        align-items: center;
-      }
-
-      .modal-content {
-        background-color: #757575;
-        padding: 20px;
-        border-radius: 10px;
-        width: 90%;
-        max-width: 400px;
-        text-align: center;
-      }
-
-      .modal-close {
-        color: #aaa;
-        float: right;
-        font-size: 28px;
-        font-weight: bold;
-        cursor: pointer;
-      }
-
-      .modal-close:hover,
-      .modal-close:focus {
-        color: #000;
-        text-decoration: none;
-        cursor: pointer;
-      }
-
-      .modal-link {
-        color: blue;
-        text-decoration: underline;
-        cursor: pointer;
-      }
-    </style>
-  </head>
-  <body>
-    <div
-      id="secretLink"
-      style="
-=======
 				// Append loadingContainerEl to topGameList
 				topGameList.appendChild(loadingContainerEl);
 
@@ -1376,7 +706,6 @@
 		<div
 			id="secretLink"
 			style="
->>>>>>> ee24228f
         position: absolute;
         top: 10px;
         right: 10px;
@@ -1384,631 +713,6 @@
         height: 20px;
         cursor: pointer;
       "
-<<<<<<< HEAD
-    ></div>
-    <div class="navbar">
-      <div class="menu-icon" id="menuIcon">&#9776;</div>
-      <a href="index.html" class="logo">StrongDog<span class="xp">XP</span></a>
-
-      <div class="search-container">
-        <input
-          type="text"
-          class="search-bar"
-          placeholder="Search for games..."
-          id="searchInput"
-          autocomplete="off"
-        />
-        <div class="search-results" id="searchResults"></div>
-      </div>
-    </div>
-    <div class="updates-text-container">
-      <p class="updates-paragraph-text">Board of all the same old games? Go to the second page and try some new ones! (or hit the random button)</p>
-    </div>
-    <div class="modal" id="popupModal">
-      <div class="modal-content">
-        <span class="modal-close" id="closeModal">&times;</span>
-        <p>
-          The strongdog discord server is a place for strongdog users to chill,
-          play games together, request ideas, and have fun!
-        </p>
-        <p>
-          If you want to help on strongdog, there is a chat where you can get
-          help downloading games, and you can upload games YOU download to add
-          to strongdog! (and yes, you will get credit for downloading games)
-        </p>
-        <p>
-          Ready to join? Click
-          <a href="https://discord.gg/pWjfQ4Sz5c" target="_blank">here</a> to
-          join the Discord server!
-        </p>
-      </div>
-    </div>
-    <div class="pagination">
-      <a href="/#" id="page1-link">1</a>
-      <a href="/strongdog2/index.html" id="page2-link">2</a>
-    </div>
-    <h2 style="text-align: center"><strong>Top 10</strong></h2>
-    <div class="games-grid" id="topGameList"></div>
-
-    <h2 style="text-align: center"><strong>All</strong></h2>
-    <div class="games-grid" id="allGameList"></div>
-
-    <h2 style="text-align: center"><strong>StrongDogXP LLC</strong></h2>
-
-    <div class="news-container">
-      <div class="news">
-        <div class="credits-item">
-          <div class="credits-role">CEO</div>
-          <div class="credits-names">
-            <a
-              href="https://github.com/jman1593"
-              target="_blank"
-              class="credits-link"
-              >Joshua Pettit</a
-            >
-          </div>
-        </div>
-        <div class="credits-item">
-          <div class="credits-role">Developers</div>
-          <div class="credits-names">
-            <a
-              href="https://github.com/jman1593"
-              target="_blank"
-              class="credits-link"
-              >Joshua Pettit</a
-            >
-            <span>|</span>
-            <a
-              href="https://github.com/JamesMeadows4"
-              target="_blank"
-              class="credits-link"
-              >James Meadows</a
-            >
-          </div>
-        </div>
-        <div class="credits-item">
-          <div class="credits-role">Game Downloaders</div>
-          <div class="credits-names">
-            <a
-              href="https://github.com/jman1593"
-              target="_blank"
-              class="credits-link"
-              >Joshua Pettit</a
-            >
-          </div>
-        </div>
-        <div class="credits-item">
-          <div class="credits-role">Other Links</div>
-          <div class="credits-names">
-            <a
-              href="https://mathcord.netlify.app"
-              target="_blank"
-              class="credits-link"
-              >mathcord.netlify.app</a
-            >
-            <span>|</span>
-            <a
-              href="https://strongdog.onrender.com"
-              target="_blank"
-              class="credits-link"
-              >strongdog.onrender.com</a
-            >
-            <span>|</span>
-            <a
-              href="https://jman1593.github.io"
-              target="_blank"
-              class="credits-link"
-              >jman1593.github.io</a
-            >
-            <span>|</span>
-            <a
-              href="https://strongdog.netlify.app"
-              target="_blank"
-              class="credits-link"
-              >strongdog.netlify.app</a
-            >
-            <span>|</span>
-            <a
-              href="https://strongdog-1.vercel.app"
-              target="_blank"
-              class="credits-link"
-              >strongdog-1.vercel.app</a
-            >
-            <span>|</span>
-            <a href="https://mathcord.com" target="_blank" class="credits-link"
-              >mathcord.com</a
-            >
-            <span>|</span>
-            <a href="https://strongdog.com" target="_blank" class="credits-link"
-              >strongdog.com</a
-            >
-          </div>
-        </div>
-        <div class="credits-item">
-          <div class="credits-role">MORE UNBLOCKED LINKS ON THE DISCORD</div>
-        </div>
-      </div>
-    </div>
-    <div class="slide-menu" id="slideMenu">
-      <div class="user-details-container">
-        <div class="profile-picture-container">
-          <a href="settings.html">
-            <img class="profile-picture" src="img/default-avatar.png" />
-          </a>
-        </div>
-        <div class="username-container">
-          <p class="username-text">Your Username</p>
-        </div>
-      </div>
-      <!-- Categories / options -->
-      <div class="categories">
-        <a href="favs.html" class="option-link">Favorites</a>
-        <a href="#" id="randomGame" class="option-link">Random Game</a>
-        <a href="#" id="blockLanschool" class="option-link">Block Lanschool</a>
-        <a href="about.html" class="option-link"
-          >About / Report Bugs / Request Games</a
-        >
-        <a href="https://discord.gg/pWjfQ4Sz5c" class="option-link"
-          >Discord Server<span class="new-feature-tag">new</span></a
-        >
-      </div>
-    </div>
-    <script>
-      document.addEventListener("DOMContentLoaded", function () {
-        const menuIcon = document.getElementById("menuIcon");
-        const slideMenu = document.createElement("div");
-        slideMenu.className = "slide-menu";
-
-        // Clone the categories
-        const originalCategories = document.querySelector(".categories");
-        const categories = originalCategories.cloneNode(true);
-
-        // Append the categories to the slideMenu
-        slideMenu.appendChild(categories);
-        document.body.appendChild(slideMenu);
-
-        // Add click event to toggle the sliding menu
-        menuIcon.addEventListener("click", function (event) {
-          event.stopPropagation(); // Prevent click event from bubbling up
-          if (slideMenu.style.transform === "translateX(0%)") {
-            slideMenu.style.transform = "translateX(-100%)"; // Hide menu by sliding out
-          } else {
-            slideMenu.style.transform = "translateX(0%)"; // Show menu by sliding in
-          }
-        });
-
-        // Close the menu when clicking outside of it
-        window.addEventListener("click", function (event) {
-          if (event.target !== menuIcon && !slideMenu.contains(event.target)) {
-            slideMenu.style.transform = "translateX(-100%)"; // Hide menu
-          }
-        });
-
-        // Check authentication state
-        auth.onAuthStateChanged(async (user) => {
-          let userDetailsContainer;
-
-          if (user) {
-            // User is signed in, fetch their profile picture and username
-
-            // Clone the user-details-container
-            const originalUserDetailsContainer = document.querySelector(
-              ".user-details-container"
-            );
-            userDetailsContainer = originalUserDetailsContainer.cloneNode(true);
-
-            // Get elements inside userDetailsContainer
-            const profilePictureElement =
-              userDetailsContainer.querySelector(".profile-picture");
-            const usernameElement =
-              userDetailsContainer.querySelector(".username-text");
-
-            // Set profile picture
-            if (user.photoURL) {
-              profilePictureElement.src = user.photoURL;
-            } else {
-              profilePictureElement.src = "img/default-avatar.png"; // Fallback to default image
-            }
-
-            // Set username
-            const userId = user.uid;
-            const userDocRef = db.collection("usernames").doc(userId);
-            const userDoc = await userDocRef.get();
-
-            if (userDoc.exists) {
-              const userData = userDoc.data();
-              usernameElement.textContent = userData.username || "Username";
-            } else {
-              usernameElement.textContent = user.displayName || "Username";
-            }
-
-            // Make profile picture clickable and direct to settings page
-            profilePictureElement.parentElement.addEventListener(
-              "click",
-              () => {
-                window.location.href = "settings.html";
-              }
-            );
-
-            // Insert the userDetailsContainer at the top of the slideMenu
-            slideMenu.insertBefore(userDetailsContainer, categories);
-
-            // Create the "Log Out" button as a menu item
-            const logoutLink = document.createElement("a");
-            logoutLink.href = "#";
-            logoutLink.className = "option-link";
-            logoutLink.textContent = "Log Out";
-            logoutLink.style.backgroundColor = "#dc3545"; // Red color for the button
-            logoutLink.style.color = "white";
-
-            // Add click event to the "Log Out" link
-            logoutLink.addEventListener("click", function (e) {
-              e.preventDefault();
-              auth
-                .signOut()
-                .then(() => {
-                  // Sign-out successful.
-                  window.location.reload();
-                })
-                .catch((error) => {
-                  // An error happened.
-                  console.error("Error signing out:", error);
-                });
-            });
-
-            // Insert the "Log Out" link above the "Favorites" link
-            const favoritesLink = categories.querySelector(
-              'a[href="favs.html"]'
-            );
-            categories.insertBefore(logoutLink, favoritesLink);
-          } else {
-            // User is not signed in, display "Not logged in" and a "Log In" button
-
-            // Create a new userDetailsContainer
-            userDetailsContainer = document.createElement("div");
-            userDetailsContainer.className = "user-details-container";
-
-            // Create a container for the text
-            const notLoggedInContainer = document.createElement("div");
-            notLoggedInContainer.className = "username-container";
-
-            // Create the "Not logged in" text
-            const notLoggedInText = document.createElement("p");
-            notLoggedInText.className = "username-text";
-            notLoggedInText.textContent = "Not logged in";
-
-            // Append the text to the container
-            notLoggedInContainer.appendChild(notLoggedInText);
-
-            // Create the "Log In" button
-            const loginButton = document.createElement("button");
-            loginButton.textContent = "Log In";
-            loginButton.style.backgroundColor = "#007bff"; // Blue color
-            loginButton.style.color = "white";
-            loginButton.style.border = "none";
-            loginButton.style.padding = "10px 20px";
-            loginButton.style.fontSize = "16px";
-            loginButton.style.borderRadius = "5px";
-            loginButton.style.cursor = "pointer";
-            loginButton.style.marginTop = "5px";
-
-            // Add click event to the "Log In" button
-            loginButton.addEventListener("click", function () {
-              window.location.href = "login.html";
-            });
-
-            // Center the content
-            userDetailsContainer.style.display = "flex";
-            userDetailsContainer.style.flexDirection = "column";
-            userDetailsContainer.style.alignItems = "center";
-            userDetailsContainer.style.paddingBlock = "40px"; // Ensure consistent padding
-
-            // Append the text and button to the userDetailsContainer
-            userDetailsContainer.appendChild(notLoggedInContainer);
-            userDetailsContainer.appendChild(loginButton);
-
-            // Insert the userDetailsContainer at the top of the slideMenu
-            slideMenu.insertBefore(userDetailsContainer, categories);
-          }
-
-          // Add event listeners to the relevant buttons in the sliding menu
-          categories
-            .querySelector("#randomGame")
-            .addEventListener("click", function (e) {
-              e.preventDefault();
-              handleRandomGameClick();
-            });
-
-          categories
-            .querySelector("#blockLanschool")
-            .addEventListener("click", function (e) {
-              e.preventDefault();
-              handleBlockLanschoolClick();
-            });
-
-          // Define functions to handle button clicks
-          function handleRandomGameClick() {
-            // Implement your random game functionality here
-            console.log("Random Game button clicked");
-          }
-
-          function handleBlockLanschoolClick() {
-            // Implement your block Lanschool functionality here
-            console.log("Block Lanschool button clicked");
-          }
-
-          // Load card data and store gameCards for Random Game functionality
-          let gameCards = [];
-          async function loadCardData() {
-            try {
-              const response = await fetch("cards_data.html");
-              const text = await response.text();
-
-              // Create a temporary DOM element to parse the fetched HTML
-              const tempDiv = document.createElement("div");
-              tempDiv.innerHTML = text;
-
-              // Assuming each card has a class of 'card' in cards_data.html
-              const cards = tempDiv.querySelectorAll(".card");
-              cards.forEach((card) => {
-                gameCards.push(card);
-              });
-
-              // Enable random game functionality after cards are loaded
-              const randomGameButton = categories.querySelector("#randomGame");
-              randomGameButton.addEventListener("click", function (e) {
-                e.preventDefault();
-                handleRandomGameClick();
-              });
-            } catch (error) {
-              console.error("Error loading card data:", error);
-            }
-          }
-
-          // Call the loadCardData function to populate gameCards
-          loadCardData();
-        });
-      });
-    </script>
-
-    <script>
-      document.addEventListener("DOMContentLoaded", function () {
-        const discordLink = document.getElementById("discordLink");
-        const modal = document.getElementById("popupModal");
-        const closeModal = document.getElementById("closeModal");
-
-        discordLink.addEventListener("click", function () {
-          modal.style.display = "flex";
-        });
-
-        closeModal.addEventListener("click", function () {
-          modal.style.display = "none";
-        });
-
-        window.addEventListener("click", function (event) {
-          if (event.target === modal) {
-            modal.style.display = "none";
-          }
-        });
-      });
-    </script>
-    <script>
-      document.addEventListener("DOMContentLoaded", function () {
-        const searchInput = document.querySelector(".search-bar");
-        const searchResults = document.getElementById("searchResults");
-        let gameCards = []; // Array to hold game data
-
-        // Load card data from cards_data.html
-        async function loadCardData() {
-          try {
-            const response = await fetch("cards_data.html");
-            const text = await response.text();
-
-            // Create a temporary DOM element to parse the fetched HTML
-            const tempDiv = document.createElement("div");
-            tempDiv.innerHTML = text;
-
-            // Assuming each card has a class of 'card' in cards_data.html
-            const cards = tempDiv.querySelectorAll(".card");
-            cards.forEach((card) => {
-              const gameTitle = card.querySelector("figcaption").textContent;
-              const gameImage = card.querySelector("img").src;
-              const gameHref = card.getAttribute("href");
-
-              // Store the game info in the gameCards array
-              gameCards.push({
-                title: gameTitle,
-                image: gameImage,
-                href: gameHref,
-              });
-            });
-          } catch (error) {
-            console.error("Error loading card data:", error);
-          }
-        }
-
-        // Show results when the search bar is focused
-        searchInput.addEventListener("focus", function () {
-          searchResults.style.display = "block";
-          updateSearchResults(); // Call to display initial results (if any)
-        });
-
-        // Update the search results based on the input
-        searchInput.addEventListener("input", updateSearchResults);
-
-        // Hide results when clicking outside the search bar and results
-        document.addEventListener("click", function (event) {
-          if (
-            !searchInput.contains(event.target) &&
-            !searchResults.contains(event.target)
-          ) {
-            searchResults.style.display = "none";
-          }
-        });
-
-        // Function to update the search results
-        function updateSearchResults() {
-          const searchText = searchInput.value.toLowerCase();
-          const filteredCards = gameCards
-            .filter((card) => card.title.toLowerCase().includes(searchText)) // Filter based on title
-            .slice(0, 7); // Top 7 results
-
-          searchResults.innerHTML = ""; // Clear previous results
-          filteredCards.forEach((card) => {
-            const resultLink = document.createElement("a");
-            resultLink.href = card.href;
-            resultLink.innerHTML = `<img src="${card.image}" alt="${card.title}"><span>${card.title}</span>`;
-            searchResults.appendChild(resultLink);
-          });
-
-          // Show or hide the results container based on whether there are results
-          searchResults.style.display = filteredCards.length ? "block" : "none";
-        }
-
-        // Load card data when the page loads
-        loadCardData();
-      });
-    </script>
-  </body>
-  <script>
-    document.addEventListener("DOMContentLoaded", function () {
-      const randomGameButton = document.getElementById("randomGame");
-      const blockLanschoolButton = document.getElementById("blockLanschool");
-
-      let gameCards = []; // Array to hold all loaded game cards
-
-      // Load card data from cards_data.html
-      async function loadCardData() {
-        try {
-          const response = await fetch("cards_data.html");
-          const text = await response.text();
-
-          // Create a temporary DOM element to parse the fetched HTML
-          const tempDiv = document.createElement("div");
-          tempDiv.innerHTML = text;
-
-          // Assuming each card has a class of 'card' in cards_data.html
-          const cards = tempDiv.querySelectorAll(".card");
-          cards.forEach((card) => {
-            const gameTitle = card.querySelector("figcaption").textContent;
-            const gameImage = card.querySelector("img").src;
-            const gameHref = card.getAttribute("href");
-
-            // Store the game info in the gameCards array
-            gameCards.push(card);
-          });
-
-          // Add cards to the DOM (if needed)
-          const allGameList = document.getElementById("allGameList");
-          allGameList.append(...gameCards);
-
-          // Enable random game functionality after cards are loaded
-          enableRandomGameFeature();
-        } catch (error) {
-          console.error("Error loading card data:", error);
-        }
-      }
-
-      // Function to enable the Random Game button after cards are loaded
-      function enableRandomGameFeature() {
-        if (gameCards.length > 0) {
-          randomGameButton.addEventListener("click", function (e) {
-            e.preventDefault();
-            const randomIndex = Math.floor(Math.random() * gameCards.length);
-            const randomCardHref = gameCards[randomIndex].getAttribute("href");
-            window.location.href = randomCardHref;
-          });
-        } else {
-          console.error("No game cards found to select a random game.");
-        }
-      }
-
-      // Load the card data after DOM is ready
-      loadCardData();
-
-      // Block Lanschool button event listener
-      blockLanschoolButton.addEventListener("click", function (e) {
-        e.preventDefault();
-        var url = "https://strongdog.netlify.app";
-        var newTab = window.open();
-        newTab.document.write(`
-				<html>
-					<body style="margin: 0; height: 100vh;">
-						<iframe src="${url}" style="border: none; width: 100%; height: 100%;"></iframe>
-					</body>
-				</html>
-			`);
-        newTab.document.close();
-      });
-    });
-  </script>
-
-  <script>
-    document.addEventListener("DOMContentLoaded", function () {
-      const page1Link = document.getElementById("page1-link");
-      const page2Link = document.getElementById("page2-link");
-
-      const hostname = window.location.hostname;
-
-      if (hostname.includes("github.io")) {
-        page1Link.href = "/#";
-        page2Link.href = "/strongdog2/index.html";
-      } else if (hostname.includes("vercel.app")) {
-        page1Link.href = "https://strongdog-1.vercel.app";
-        page2Link.href = "https://strongdog2.vercel.app";
-      } else if (hostname.includes("strongdog.netlify.app")) {
-        page1Link.href = "https://strongdog.netlify.app";
-        page2Link.href = "https://strongdog2.netlify.app";
-      } else if (hostname.includes("strongdog2.netlify.app")) {
-        page1Link.href = "https://strongdog.netlify.app";
-        page2Link.href = "https://strongdog2.netlify.app";
-      } else if (hostname.includes("mathcord.netlify.app")) {
-        page1Link.href = "https://mathcord.netlify.app";
-        page2Link.href = "https://mathcord2.netlify.app";
-      } else if (hostname.includes("mathcord2.netlify.app")) {
-        page1Link.href = "https://mathcord.netlify.app";
-        page2Link.href = "https://mathcord2.netlify.app";
-      } else if (hostname.includes("onrender.com")) {
-        page1Link.href = "https://strongdog.onrender.com";
-        page2Link.href = "https://strongdog2.onrender.com";
-      } else if (hostname.includes("stroongdog.netlify.app")) {
-        page1Link.href = "https://stroongdog.netlify.app";
-        page2Link.href = "https://stroongdog2.netlify.app";
-      } else if (hostname.includes("stroongdog2.netlify.app")) {
-        page1Link.href = "https://stroongdog.netlify.app";
-        page2Link.href = "https://stroongdog2.netlify.app";
-      }
-    });
-  </script>
-  <script>
-    document
-      .getElementById("secretLink")
-      .addEventListener("click", function () {
-        window.location.href = "secret-menu.html";
-      });
-  </script>
-  <script>
-    document.addEventListener("DOMContentLoaded", function () {
-      const discordLink = document.getElementById("discordLink");
-      const modal = document.getElementById("popupModal");
-      const closeModal = document.getElementById("closeModal");
-
-      discordLink.addEventListener("click", function () {
-        modal.style.display = "flex";
-      });
-
-      closeModal.addEventListener("click", function () {
-        modal.style.display = "none";
-      });
-
-      window.addEventListener("click", function (event) {
-        if (event.target === modal) {
-          modal.style.display = "none";
-        }
-      });
-    });
-  </script>
-=======
 		></div>
 		<div class="navbar">
 			<div class="menu-icon" id="menuIcon">&#9776;</div>
@@ -2678,5 +1382,4 @@
 	<footer style="text-align: center; color: orange; padding: 20px">
 		<p>🎃 Happy Halloween from StrongDogXP 🎃</p>
 	</footer>
->>>>>>> ee24228f
 </html>