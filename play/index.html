<!DOCTYPE html>
<html>
  <head>
    <script
      async
      src="https://www.googletagmanager.com/gtag/js?id=G-0YLTCV2MMS"
    ></script>
    <script>
      window.dataLayer = window.dataLayer || [];
      function gtag() {
        dataLayer.push(arguments);
      }
      gtag("js", new Date());
      gtag("config", "G-0YLTCV2MMS");
    </script>
    <title>Loading... - StrongDog XP</title>
    <style>
      body {
        font-family: "Poppins", sans-serif;
        margin: 0;
        padding: 0;
        background-color: #2e2e2e;
        color: #e0e0e0;
      }

      .header {
        background-color: #3c3c3c;
        padding: 20px;
        display: flex;
        justify-content: center;
        align-items: center;
        border-bottom: 3px solid #ff8c00;
        box-shadow: 0 4px 10px rgba(0, 0, 0, 0.3);
        position: relative;
      }

      .menu-icon {
        position: absolute;
        left: 20px;
        font-size: 2rem;
        cursor: pointer;
        color: white;
        z-index: 1001;
      }

      .header-logo {
        text-decoration: none;
        font-size: 36px;
        font-weight: bold;
        transition: color 0.3s;
      }

      .header-logo span:nth-child(1) {
        color: #ffffff;
      }

      .header-logo span:nth-child(2) {
        color: #ff8c00;
      }

      .header-logo:hover span:nth-child(1) {
        color: #e0e0e0;
      }

      .slide-menu {
        position: fixed;
        top: 0;
        height: 100%;
        width: 350px;
        background-color: rgba(0, 0, 0, 0.4);
        backdrop-filter: blur(10px);
        color: white;
        box-shadow: 2px 0 5px rgba(0, 0, 0, 0.5);
        z-index: 1003;
        transition: transform 0.4s ease;
        overflow-y: auto;
        transform: translateX(-100%);
      }

      .profile-picture-container {
        border-radius: 50%;
        width: 100px;
        aspect-ratio: 1;
        overflow: hidden;
        display: flex;
        justify-content: center;
        align-items: center;
        box-shadow: 0 0 20px rgba(0, 0, 0, 0.5);
        transition: transform 0.3s ease, box-shadow 0.3s ease;
        cursor: pointer;
      }

      .profile-picture-container:hover {
        transform: scale(1.05);
        box-shadow: 0 0 25px rgba(255, 255, 255, 0.3);
      }

      .profile-picture {
        width: 100%;
        height: 100%;
        object-fit: cover;
      }

      .user-details-container {
        display: flex;
        flex-direction: column;
        align-items: center;
        padding-block: 20px;
        gap: 10px;
      }

      .profile-top-container {
        display: flex;
        align-items: center;
        gap: 15px;
      }

      .username-container {
        display: flex;
        align-items: center;
        justify-content: center;
      }

      .username-text {
        font-size: 1.5rem;
        color: white;
      }

      .categories {
        display: flex;
        flex-direction: column;
        gap: 10px;
      }

      .categories > a {
        display: flex;
        justify-content: center;
        align-items: center;
        padding: 20px;
        background: rgba(0, 0, 0, 0.3);
        border-radius: 20px;
        text-decoration: none;
        color: white;
        transition: all 0.3s ease;
        margin-left: 20px;
        margin-right: 20px;
        text-align: center;
        font-size: 1.1rem;
        position: relative;
        overflow: hidden;
      }

      .categories > a::after {
        content: "";
        background: rgba(255, 255, 255, 0.1);
        position: absolute;
        top: 50%;
        left: 50%;
        transform: translate(-50%, -50%);
        border-radius: 50%;
        width: 0;
        height: 0;
        transition: 0.4s ease-out;
      }

      .categories > a:hover::after {
        width: 400px;
        height: 400px;
      }

      .categories > a:hover {
        transform: scale(0.95);
      }

      span.new-feature-tag {
        background: orange;
        border-radius: 100vw;
        padding: 0.2rem 0.4rem;
        margin-left: 1rem;
        font-size: 0.6rem;
        color: black;
        text-transform: uppercase;
      }

      .xp-container {
        display: flex;
        flex-direction: column;
        align-items: center;
        margin: 10px auto;
        width: 80%;
      }

      .xp-level-text {
        color: white;
        font-size: 1.1rem;
        margin-bottom: 5px;
      }

      .xp-bar {
        position: relative;
        width: 100%;
        height: 20px;
        background: black;
        border-radius: 10px;
        overflow: hidden;
      }

      .xp-bar-fill {
        height: 100%;
        background: linear-gradient(to right, #47fced, #0af);
        width: 0%;
        transition: width 0.5s ease;
      }

      .xp-bar-text {
        position: absolute;
        width: 100%;
        text-align: center;
        color: white;
        font-size: 0.8rem;
        top: 50%;
        transform: translateY(-50%);
        pointer-events: none;
      }

      .content {
        display: flex;
        justify-content: center;
        align-items: center;
        margin: 40px;
      }

      .ad {
        width: 120px;
        height: 300px;
        background-color: #4a4a4a;
        margin: 0 20px;
        border-radius: 10px;
        box-shadow: 0 4px 10px rgba(0, 0, 0, 0.5);
      }

      .game-container {
        flex-shrink: 0;
        width: 85%;
        height: 700px;
        margin: 20px auto;
        background-color: #3a3a3a;
        position: relative;
        overflow: hidden;
        border-radius: 20px;
        box-shadow: 0 8px 16px rgba(0, 0, 0, 0.7);
      }

      .game-container iframe {
        width: 100%;
        height: 100%;
        border: none;
        display: block;
        border-radius: 20px;
      }

      .game-bar {
        display: flex;
        justify-content: space-between;
        align-items: center;
        background-color: #3a3a3a;
        border-radius: 10px;
        padding: 20px;
        margin: 30px auto;
        width: 85%;
        box-shadow: 0 4px 8px rgba(0, 0, 0, 0.7);
      }

      .fullscreen-button {
        padding: 10px 20px;
        background-color: #ff8c00;
        color: #fff;
        border: none;
        cursor: pointer;
        border-radius: 5px;
        transition: background-color 0.3s;
        font-weight: bold;
      }

      .fullscreen-button:hover {
        background-color: #ff6a00;
      }

      .cards-section {
        background-color: #3a3a3a;
        padding: 50px;
        text-align: center;
        border-radius: 20px;
        box-shadow: 0 8px 16px rgba(0, 0, 0, 0.7);
        margin: 40px;
      }

      .card-container {
        display: flex;
        justify-content: center;
        flex-wrap: wrap;
        gap: 30px;
      }

      .card {
        display: block;
        width: 200px;
        text-align: center;
        background-color: #4a4a4a;
        border-radius: 15px;
        box-shadow: 0 10px 20px rgba(0, 0, 0, 0.8);
        overflow: hidden;
        text-decoration: none;
        color: #e0e0e0;
        transition: transform 0.3s, box-shadow 0.3s;
      }

      .card:hover {
        transform: translateY(-10px);
        box-shadow: 0 15px 30px rgba(0, 0, 0, 1);
      }

      .card img {
        width: 100%;
        height: 150px;
        object-fit: cover;
        border-top-left-radius: 15px;
        border-top-right-radius: 15px;
      }

      .card figcaption {
        padding: 15px;
        font-size: 16px;
        color: #ff8c00;
      }

      /* Redirect Message Styles */
      #redirectMessage {
        display: none;
        text-align: center;
        margin-top: 50px;
      }

      #redirectMessage h2 {
        color: #ff8c00;
      }

      #redirectMessage p {
        color: #e0e0e0;
      }

      #redirectMessage a {
        color: #ff8c00;
        text-decoration: underline;
      }

      /* Responsive Design */
      @media (max-width: 768px) {
        .content {
          flex-direction: column;
        }

        .ad {
          margin: 20px 0;
        }

        .game-container {
          width: 95%;
          height: 500px;
        }

        .game-bar {
          width: 95%;
        }
      }
    </style>
  </head>
  <body>
    <div
      id="secretLink"
      title="Secret Menu"
      style="
        position: absolute;
        top: 10px;
        right: 10px;
        width: 10px;
        height: 10px;
        cursor: pointer;
        border-radius: 50%;
        display: flex;
        align-items: center;
        justify-content: center;
        z-index: 1000;
      "
    ></div>

    <div class="header">
      <div class="menu-icon" id="menuIcon">&#9776;</div>
      <a href="../index.html" class="header-logo">
        <span>StrongDog</span>
        <span>XP</span>
      </a>
    </div>

    <div class="slide-menu" id="slideMenu">
      <!-- User Details and Menu Options will be dynamically inserted here -->
      <div class="categories">
        <a href="../favs.html" class="option-link">Favorites</a>
        <a href="../about.html" class="option-link"
          >About / Report Bugs / Request Games</a
        >
        <a href="https://discord.gg/pWjfQ4Sz5c" class="option-link">
          Discord Server<span class="new-feature-tag">new</span>
        </a>
      </div>
    </div>

    <div class="content">
      <div class="ad ad-left">
        <script
          async
          src="https://pagead2.googlesyndication.com/pagead/js/adsbygoogle.js?client=ca-pub-1609993827735056"
          crossorigin="anonymous"
        ></script>
        <ins
          class="adsbygoogle"
          style="display: inline-block; width: 120px; height: 300px"
          data-ad-client="ca-pub-1609993827735056"
          data-ad-slot="3552085788"
        ></ins>
        <script>
          (adsbygoogle = window.adsbygoogle || []).push({});
        </script>
      </div>
      <div class="game-container" id="gameContainer"></div>
      <div class="ad ad-right">
        <script
          async
          src="https://pagead2.googlesyndication.com/pagead/js/adsbygoogle.js?client=ca-pub-1609993827735056"
          crossorigin="anonymous"
        ></script>
        <ins
          class="adsbygoogle"
          style="display: inline-block; width: 120px; height: 300px"
          data-ad-client="ca-pub-1609993827735056"
          data-ad-slot="3552085788"
        ></ins>
        <script>
          (adsbygoogle = window.adsbygoogle || []).push({});
        </script>
      </div>
    </div>

    <div class="game-bar">
      <span id="gameTitle">Loading...</span>
      <span
        id="favoriteIcon"
        class="favorite-icon"
        style="cursor: pointer; font-size: 24px"
        title="Favorite this game"
        >&#9734;</span
      >
      <button id="fullscreenButton" class="fullscreen-button">
        Fullscreen
      </button>
    </div>

    <div class="cards-section">
      <h2>Recommended Games</h2>
      <div class="card-container" id="cardContainer"></div>
    </div>

    <!-- Redirect Message (Optional) -->
    <div id="redirectMessage">
      <h2>Redirecting to the game...</h2>
      <p>
        If you are not redirected automatically,
        <a href="#" id="manualRedirectLink">click here</a>.
      </p>
    </div>

    <script
      async
      src="https://pagead2.googlesyndication.com/pagead/js/adsbygoogle.js?client=ca-pub-1609993827735056"
      crossorigin="anonymous"
    ></script>
    <script src="https://www.gstatic.com/firebasejs/10.14.1/firebase-app-compat.js"></script>
    <script src="https://www.gstatic.com/firebasejs/10.14.1/firebase-auth-compat.js"></script>
    <script src="https://www.gstatic.com/firebasejs/10.14.1/firebase-firestore-compat.js"></script>
    <script src="https://www.gstatic.com/firebasejs/10.14.1/firebase-database-compat.js"></script>
    <script>
      // Initialize Firebase
      const firebaseConfig = {
        apiKey: "AIzaSyBh-VnGiP4qZD0r14gfn9dr77GwtslpTqU",
        authDomain: "strongdog-auth.firebaseapp.com",
        databaseURL: "https://strongdog-auth-default-rtdb.firebaseio.com",
        projectId: "strongdog-auth",
        storageBucket: "strongdog-auth.appspot.com",
        messagingSenderId: "936276282572",
        appId: "1:936276282572:web:a802b7f609381ff9428669",
        measurementId: "G-0YLTCV2MMS",
      };
      firebase.initializeApp(firebaseConfig);

      const auth = firebase.auth();
      const db = firebase.firestore();
      const rtdb = firebase.database();

      function getTierAndProgressFromXP(xp) {
        const baseXPNeeded = 50; // Starting XP needed
        const increasePerTier = 200; // Fixed increase after cap
        const exponentialMultiplier = 1.2; // Multiplier for exponential increase
        const levelsPerTier = 5; // Levels per tier
        const capTier = 10; // Cap after this many tiers (50 levels total)

        let level = 1;
        let tier = 1;
        let xpNeeded = baseXPNeeded; // Initial XP needed for the first tier

        while (xp >= xpNeeded) {
          xp -= xpNeeded;

          if (tier < capTier) {
            if (level % levelsPerTier === 0) {
              tier++;
              xpNeeded = Math.round(xpNeeded * exponentialMultiplier);
            }
          } else {
            if (level % levelsPerTier === 0) {
              xpNeeded += increasePerTier;
            }
          }

          level++;
        }

        return {
          level,
          tier,
          currentXP: xp,
          xpNeededForNext: xpNeeded,
        };
      }
    </script>

<<<<<<< HEAD
    <!-- Your "appscript.js" which includes siteMapping or similar -->
    <script src="../appscript.js"></script>

=======
>>>>>>> 1e3400b5
    <script type="module">
      import games from "../cards-data.js";
      import { siteMapping } from "../site-mapping.js";

      document.addEventListener("DOMContentLoaded", async function () {
        function getCurrentKeyHostOnly() {
          const host = window.location.host;
          return host;
        }

        function getBaseURLForPage(page) {
          const currentKey = getCurrentKeyHostOnly();
          if (!page || page === 1) {
            return "../";
          }

          const arr = siteMapping[currentKey];
          if (!arr) {
            if (page === 2) {
              return "../strongdog2/";
            } else if (page === 3) {
              return "../strongdog3/";
            } else {
              return "../";
            }
          }
          const index = page - 2;
          if (arr[index]) {
            return arr[index].replace(/^\.\/$/, "../");
          } else {
            if (page === 2) {
              return "../strongdog2/";
            } else if (page === 3) {
              return "../strongdog3/";
            } else {
              return "../";
            }
          }
        }

        function adjustHrefPath(path, page) {
          path = path.replace(/^\.\//, "").replace(/^\//, "");
          const baseURL = getBaseURLForPage(page);

          let finalPath;
          if (baseURL === "../") {
            finalPath = "../" + path;
          } else {
            if (!baseURL.endsWith("/")) {
              finalPath = baseURL + "/" + path;
            } else {
              finalPath = baseURL + path;
            }
          }
          return finalPath;
        }

        async function getEmbedPath(adjustedHref, originalHref, page) {
          let cleanHref = adjustedHref
            .replace(/index\.html$/, "")
            .replace(/base\.html$/, "")
            .replace(/\.html$/, "");
          if (!cleanHref.endsWith("/")) cleanHref += "/";

          const pathsToTry = [
            cleanHref + "game/index.html",
            cleanHref + "game/base.html",
            cleanHref + "gamereal/index.html",
            cleanHref + "gamereal/base.html",
            cleanHref + "index.html",
            cleanHref + "base.html",
          ];

          // Attempt to parse any embed path from the target file
          try {
            const response = await fetch(adjustedHref, { method: "GET" });
            if (response.ok) {
              const text = await response.text();
              const match = text.match(
                /embedGame\((['"])(.*?)\1,\s*(['"])(.*?)\3\)/
              );
              if (match) {
                const [, , embedPath, , title] = match;
                const resolvedPath = new URL(embedPath, adjustedHref).href;
                if (await fileExists(resolvedPath)) {
                  return resolvedPath;
                }
              }
            }
          } catch (error) {
            console.warn(
              "Failed to parse embed path from cards-data.js",
              error
            );
          }

          // If no embed path found, try known subpaths
          for (const path of pathsToTry) {
            if (await fileExists(path)) {
              return path;
            }
          }

          // Fallback: the original href
          return adjustHrefPath(originalHref, page);
        }

        async function fileExists(url) {
          try {
            const response = await fetch(url, { method: "HEAD" });
            return response.ok;
          } catch {
            return false;
          }
        }

        function embedGame(gamePath, title) {
          const iframe = document.createElement("iframe");
          iframe.src = gamePath;
          iframe.onload = function () {
            iframe.contentWindow.focus();
          };
          gameContainer.innerHTML = "";
          gameContainer.appendChild(iframe);
          gameTitleElement.textContent = title;
          document.title = title + " - StrongDog XP";

          // Record the view in your external script
          iframe.onload = function () {
            fetch(
              "https://script.google.com/macros/s/AKfycbx1xYwL2QqkOQHyeCWIVSMVLP_XXts5zpb0M-vbvlRl1MpRYYcv4NI-i8OaGc0YP0wpsg/exec?title=" +
                encodeURIComponent(title),
              { method: "GET" }
            )
              .then((response) => response.text())
              .then((result) => console.log("[DEBUG] View recorded:", result))
              .catch((error) =>
                console.error("[DEBUG] Error recording view:", error)
              );
          };
        }

        let selectedGame = null;
        const urlParams = new URLSearchParams(window.location.search);
        const gameId = urlParams.get("id");
        const gameContainer = document.getElementById("gameContainer");
        const gameTitleElement = document.getElementById("gameTitle");
        const favoriteIcon = document.getElementById("favoriteIcon");
        const fullscreenButton = document.getElementById("fullscreenButton");
        const redirectMessage = document.getElementById("redirectMessage");
        const manualRedirectLink =
          document.getElementById("manualRedirectLink");

        if (gameId) {
          const idNum = parseInt(gameId, 10);
          selectedGame = games.find((g) => g.id === idNum);
        }

        gameTitleElement.textContent = "Loading...";
        document.title = "Loading... - StrongDog XP";

        if (!selectedGame) {
          embedGame("../404.html", "Not Found");
        } else {
          const normalGameIds = [
            250, 244, 605, 130, 729, 742, 743, 744, 745, 757, 759, 760, 761,
            762,
          ];
          if (normalGameIds.includes(selectedGame.id)) {
            document.title = "Redirecting... - StrongDog XP";
            redirectMessage.style.display = "block";

            const page = selectedGame.page;
            const baseURL = getBaseURLForPage(page);

            let adjustedHref = selectedGame.href.replace(/^\.\//, "");
            let finalRedirectURL;
            if (!baseURL.endsWith("/")) {
              finalRedirectURL = baseURL + "/" + adjustedHref;
            } else {
              finalRedirectURL = baseURL + adjustedHref;
            }

            manualRedirectLink.href = finalRedirectURL;
            window.location.href = finalRedirectURL;
            return;
          }

          const page = selectedGame.page;
          const baseURL = getBaseURLForPage(page);

          let adjustedHref = selectedGame.href.replace(/^\.\//, "");
          if (!baseURL.endsWith("/")) {
            adjustedHref = baseURL + "/" + adjustedHref;
          } else {
            adjustedHref = baseURL + adjustedHref;
          }

          const embedPath = await getEmbedPath(
            adjustedHref,
            selectedGame.href,
            page
          );
          embedGame(embedPath, selectedGame.name);

          // Favorites
          let userFavorites = new Set();
          function updateFavoriteIcon() {
            if (userFavorites.has(selectedGame.id)) {
              favoriteIcon.innerHTML = "&#9733;"; // Filled star
              favoriteIcon.style.color = "gold";
            } else {
              favoriteIcon.innerHTML = "&#9734;"; // Empty star
              favoriteIcon.style.color = "white";
            }
          }

          async function toggleFavorite() {
            const user = auth.currentUser;
            if (!user) {
              alert("Please sign in to favorite a game!");
              return;
            }
            const favRef = db.collection("favs").doc(user.uid);

            if (userFavorites.has(selectedGame.id)) {
              // Remove from favorites
              await favRef.update({
                [selectedGame.id]: firebase.firestore.FieldValue.delete(),
              });
              userFavorites.delete(selectedGame.id);
            } else {
              // Add to favorites
              await favRef.set(
                {
                  [selectedGame.id]: true,
                },
                { merge: true }
              );
              userFavorites.add(selectedGame.id);
            }
            updateFavoriteIcon();
          }

          async function loadFavorites() {
            const user = auth.currentUser;
            if (user) {
              const favDoc = await db.collection("favs").doc(user.uid).get();
              if (favDoc.exists) {
                const data = favDoc.data();
                userFavorites = new Set(
                  Object.keys(data).map((id) => parseInt(id, 10))
                );
              } else {
                userFavorites = new Set();
              }
              updateFavoriteIcon();
            } else {
              userFavorites = new Set();
              updateFavoriteIcon();
            }
          }

          auth.onAuthStateChanged((user) => {
            loadFavorites();
          });

          favoriteIcon.addEventListener("click", function () {
            toggleFavorite();
          });

          fullscreenButton.addEventListener("click", function () {
            if (gameContainer.requestFullscreen) {
              gameContainer.requestFullscreen();
            } else if (gameContainer.webkitRequestFullscreen) {
              gameContainer.webkitRequestFullscreen();
            } else if (gameContainer.msRequestFullscreen) {
              gameContainer.msRequestFullscreen();
            }
          });

          document.addEventListener("keydown", (e) => {
            if (e.key === "f") fullscreenButton.click();
          });

          const cardContainer = document.getElementById("cardContainer");

          function adjustImgPath(path, page) {
            path = path
              .replace(/^\.\//, "")
              .replace(/^\//, "")
              .replace(/^img\//, "");
            const baseURL = getBaseURLForPage(page);

            let finalImgPath;
            if (baseURL === "../") {
              finalImgPath = "../img/" + path;
            } else {
              if (!baseURL.endsWith("/")) {
                finalImgPath = baseURL + "/img/" + path;
              } else {
                finalImgPath = baseURL + "img/" + path;
              }
            }
            return finalImgPath;
          }

          const randomGames = games
            .slice()
            .sort(() => 0.5 - Math.random())
            .slice(0, 10);

          randomGames.forEach((game) => {
            const { imgSrc, name, id } = game;
            const adjustedImgSrc = adjustImgPath(imgSrc, game.page);

            const card = document.createElement("a");
            card.className = "card";
            card.href = `../play/?id=${id}`;

            const img = document.createElement("img");
            img.src = adjustedImgSrc;
            img.alt = name;
            card.appendChild(img);

            const figcaption = document.createElement("figcaption");
            figcaption.textContent = name;
            card.appendChild(figcaption);

            cardContainer.appendChild(card);
          });
        }

        // Enhanced Activity Tracking
        let lastActivityTime = Date.now();
        const activityEvents = [
          "mousemove",
          "keydown",
          "mousedown",
          "touchstart",
          "scroll",
        ];
        activityEvents.forEach((event) => {
          document.addEventListener(event, () => {
            lastActivityTime = Date.now();
          });
        });

        auth.onAuthStateChanged((user) => {
          if (user) {
            // We store XP under "users/<uid>/xp" so your existing rules allow it
            setInterval(() => {
              // If user was active in last 3 minutes
              if (Date.now() - lastActivityTime <= 3 * 60 * 1000) {
                const xpRef = rtdb.ref(`users/${user.uid}/xp`);
                xpRef.transaction((currentXP) => (currentXP || 0) + 10);

                const pointsRef = rtdb.ref(`users/${user.uid}/points`);
                pointsRef.transaction(
                  (currentPoints) => (currentPoints || 0) + 1
                );
              }
            }, 60 * 1000); // every minute
          }
        });

        // Manual redirect fallback
        manualRedirectLink.addEventListener("click", function (e) {
          e.preventDefault();
          // If user is forced to manually redirect
          const selectedId = urlParams.get("id");
          const sGame = games.find((g) => g.id == selectedId);
          if (sGame && sGame.href) {
            window.location.href = "../" + sGame.href;
          }
        });
      });
    </script>

    <script>
      // Sidebar open/close logic and user info
      document.addEventListener("DOMContentLoaded", function () {
        const menuIcon = document.getElementById("menuIcon");
        const slideMenu = document.getElementById("slideMenu");
        const categories = document.querySelector(".categories");

        menuIcon.addEventListener("click", function (event) {
          event.stopPropagation();
          if (slideMenu.style.transform === "translateX(0%)") {
            slideMenu.style.transform = "translateX(-100%)";
          } else {
            slideMenu.style.transform = "translateX(0%)";
          }
        });

        window.addEventListener("click", function (event) {
          if (event.target !== menuIcon && !slideMenu.contains(event.target)) {
            slideMenu.style.transform = "translateX(-100%)";
          }
        });

        auth.onAuthStateChanged(async (user) => {
          const userDetailsContainer = document.createElement("div");
          userDetailsContainer.className = "user-details-container";

          const profileTopContainer = document.createElement("div");
          profileTopContainer.className = "profile-top-container";

          const profilePictureContainer = document.createElement("div");
          profilePictureContainer.className = "profile-picture-container";
          const profilePictureElement = document.createElement("img");
          profilePictureElement.className = "profile-picture";
          profilePictureContainer.appendChild(profilePictureElement);

          const usernameContainer = document.createElement("div");
          usernameContainer.className = "username-container";
          const usernameElement = document.createElement("p");
          usernameElement.className = "username-text";
          usernameContainer.appendChild(usernameElement);

          profileTopContainer.appendChild(profilePictureContainer);
          profileTopContainer.appendChild(usernameContainer);
          userDetailsContainer.appendChild(profileTopContainer);

          const xpContainer = document.createElement("div");
          xpContainer.className = "xp-container";
          const xpLevelText = document.createElement("div");
          xpLevelText.className = "xp-level-text";
          const xpBar = document.createElement("div");
          xpBar.className = "xp-bar";
          const xpBarFill = document.createElement("div");
          xpBarFill.className = "xp-bar-fill";
          const xpBarText = document.createElement("div");
          xpBarText.className = "xp-bar-text";
          xpBar.appendChild(xpBarFill);
          xpBar.appendChild(xpBarText);
          xpContainer.appendChild(xpLevelText);
          xpContainer.appendChild(xpBar);

          if (user) {
            if (user.photoURL) {
              profilePictureElement.src = user.photoURL;
            } else {
              profilePictureElement.src = "../img/default-avatar.png";
            }

            const userId = user.uid;
            const userDocRef = db.collection("usernames").doc(userId);
            const userDoc = await userDocRef.get();

            if (userDoc.exists) {
              const userData = userDoc.data();
              usernameElement.textContent = userData.username || "Username";
            } else {
              usernameElement.textContent = user.displayName || "Username";
            }

            // Listen for XP changes at users/<uid>/xp
            const xpRef = rtdb.ref(`users/${userId}/xp`);
            xpRef.on("value", (snapshot) => {
              let totalXP = snapshot.exists() ? snapshot.val() : 0;
              const { level, tier, currentXP, xpNeededForNext } =
                getTierAndProgressFromXP(totalXP);

              xpLevelText.textContent = `Level ${level}`;
              const fillPercent = (currentXP / xpNeededForNext) * 100;
              xpBarFill.style.width = `${fillPercent}%`;
              xpBarText.textContent = `${currentXP}/${xpNeededForNext}`;
            });

            userDetailsContainer.appendChild(xpContainer);

            profilePictureContainer.addEventListener("click", () => {
              window.location.href = "../settings.html";
            });

            slideMenu.insertBefore(userDetailsContainer, categories);

            // Log Out link
            const logoutLink = document.createElement("a");
            logoutLink.href = "#";
            logoutLink.className = "option-link";
            logoutLink.textContent = "Log Out";
            logoutLink.style.backgroundColor = "#dc3545";
            logoutLink.style.color = "white";

            logoutLink.addEventListener("click", function (e) {
              e.preventDefault();
              auth
                .signOut()
                .then(() => {
                  window.location.reload();
                })
                .catch((error) => {
                  console.error("Error signing out:", error);
                });
            });

            const favsLink = categories.querySelector('a[href="../favs.html"]');
            categories.insertBefore(logoutLink, favsLink);

            // If "tester" user in "access" doc => show "Test Games"
            try {
              const accessDocRef = db.collection("access").doc(user.uid);
              accessDocRef.get().then((accessDoc) => {
                if (accessDoc.exists) {
                  const accessData = accessDoc.data();
                  if (accessData.tester === true) {
                    const testGamesLink = document.createElement("a");
                    testGamesLink.href = "../test.html";
                    testGamesLink.className = "option-link";
                    testGamesLink.textContent = "Test Games";
                    testGamesLink.style.backgroundColor = "#28a745";
                    testGamesLink.style.color = "white";
                    testGamesLink.style.marginTop = "10px";

                    testGamesLink.addEventListener("mouseover", function () {
                      testGamesLink.style.backgroundColor = "#218838";
                    });
                    testGamesLink.addEventListener("mouseout", function () {
                      testGamesLink.style.backgroundColor = "#28a745";
                    });

                    categories.insertBefore(testGamesLink, favsLink);
                  }
                }
              });
            } catch (error) {
              console.error(error);
            }
          } else {
            // Not logged in
            const notLoggedInContainer = document.createElement("div");
            notLoggedInContainer.className = "username-container";

            const notLoggedInText = document.createElement("p");
            notLoggedInText.className = "username-text";
            notLoggedInText.textContent = "Not logged in";

            notLoggedInContainer.appendChild(notLoggedInText);

            const loginButton = document.createElement("button");
            loginButton.textContent = "Log In";
            loginButton.style.backgroundColor = "#007bff";
            loginButton.style.color = "white";
            loginButton.style.border = "none";
            loginButton.style.padding = "10px 20px";
            loginButton.style.fontSize = "16px";
            loginButton.style.borderRadius = "5px";
            loginButton.style.cursor = "pointer";
            loginButton.style.marginTop = "5px";

            loginButton.addEventListener("click", function () {
              window.location.href = "../login.html";
            });

            userDetailsContainer.style.display = "flex";
            userDetailsContainer.style.flexDirection = "column";
            userDetailsContainer.style.alignItems = "center";
            userDetailsContainer.style.paddingBlock = "20px";

            userDetailsContainer.appendChild(notLoggedInContainer);
            userDetailsContainer.appendChild(loginButton);
            slideMenu.insertBefore(userDetailsContainer, categories);
          }
        });

        document
          .getElementById("secretLink")
          .addEventListener("click", function () {
            window.location.href = "../secret-menu.html";
          });
      });

      // Prevent arrow keys & space from scrolling
      document.addEventListener("keydown", function (event) {
        if (
          ["ArrowUp", "ArrowDown", "ArrowLeft", "ArrowRight", " "].includes(
            event.key
          )
        ) {
          event.preventDefault();
        }
      });
    </script>

    <script>
      // If user picks a special game requiring extra JS
      document.addEventListener("DOMContentLoaded", async function () {
        const specialGameIds = [739, 749];
        const urlParams = new URLSearchParams(window.location.search);
        const gameIdParam = urlParams.get("id");
        const gameIdNum = Number(gameIdParam);

        if (gameIdParam && specialGameIds.includes(gameIdNum)) {
          const jsPath = `./${gameIdNum}.js`;

          try {
            const response = await fetch(jsPath);
            if (!response.ok) {
              console.error(
                `Could not load extra JS for gameId=${gameIdParam} from: ${jsPath}`
              );
              return;
            }

            const scriptContent = await response.text();
            const scriptElement = document.createElement("script");
            scriptElement.type = "text/javascript";
            scriptElement.text = scriptContent;
            document.body.appendChild(scriptElement);
          } catch (error) {
            console.error(
              `Error while loading extra JS for gameId=${gameIdParam}:`,
              error
            );
          }
        }
      });
    </script>
  </body>
</html><|MERGE_RESOLUTION|>--- conflicted
+++ resolved
@@ -543,12 +543,9 @@
       }
     </script>
 
-<<<<<<< HEAD
     <!-- Your "appscript.js" which includes siteMapping or similar -->
     <script src="../appscript.js"></script>
 
-=======
->>>>>>> 1e3400b5
     <script type="module">
       import games from "../cards-data.js";
       import { siteMapping } from "../site-mapping.js";
