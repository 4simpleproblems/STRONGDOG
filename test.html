<!DOCTYPE html>
<script type="module">
  // Create overlay
  const overlay = document.createElement("div");
  overlay.style.position = "fixed";
  overlay.style.top = 0;
  overlay.style.left = 0;
  overlay.style.width = "100%";
  overlay.style.height = "100%";
  overlay.style.backgroundColor = "rgba(0, 0, 0, 0.7)";
  overlay.style.display = "flex";
  overlay.style.alignItems = "center";
  overlay.style.justifyContent = "center";
  overlay.style.zIndex = "10000"; // Ensure it's on top
  overlay.innerHTML =
    '<div style="color: white; font-size: 2em;">Loading games...</div>';
  document.body.appendChild(overlay);

  function fetchExclusionList() {
    return new Promise((resolve, reject) => {
      const callbackName = "jsonpCallback_" + Date.now();

      window[callbackName] = function (data) {
        console.log("Data received:", data);
        delete window[callbackName];
        script.parentNode.removeChild(script);
        resolve(data);
      };

      const url =
        "https://script.google.com/macros/s/AKfycbxif7cZdOCWutbiue1m9sSYrH6VKY9VIVnEQDKnZOnJEsSO_cPi1pAU60mxPW8VWpzO/exec?callback=" +
        callbackName;
      console.log("Fetching URL:", url);

      const script = document.createElement("script");
      script.src = url;
      script.onerror = function (error) {
        console.error("Script load error:", error, "URL:", script.src);
        delete window[callbackName];
        script.parentNode.removeChild(script);
        reject(new Error("JSONP request failed: " + error.message));
      };

      document.body.appendChild(script);
    });
  }

  // Function to normalize game names
  function normalizeGameName(name) {
    return name
      .toLowerCase()
      .replace(/\s+/g, "")
      .replace(/[^a-z0-9]/g, "");
  }

  function hideExcludedCards(exclusionList) {
    // Normalize exclusion list game names
    const normalizedExclusionList = exclusionList.map((name) =>
      normalizeGameName(name)
    );

    // Get all cards
    const cards = document.querySelectorAll(".card-container");

    cards.forEach((cardContainer) => {
      const card = cardContainer.querySelector(".card");
      const figcaption = card.querySelector("figcaption");
      const gameName = figcaption.textContent.trim();
      const normalizedGameName = normalizeGameName(gameName);

      // If normalizedGameName is in normalizedExclusionList, hide the cardContainer
      if (normalizedExclusionList.includes(normalizedGameName)) {
        cardContainer.style.display = "none";
      }
    });
  }

  function fetchExclusionListFromFirestore() {
    return window.db
      .collection("cards")
      .where("disable", "==", true)
      .get()
      .then((querySnapshot) => {
        const exclusionList = [];
        querySnapshot.forEach((doc) => {
          const data = doc.data();
          exclusionList.push(data.gameName);
        });
        return exclusionList;
      })
      .catch((error) => {
        console.error("Error fetching exclusion list from Firestore:", error);
        throw error;
      });
  }

  // Wait for DOMContentLoaded and exclusion list to be fetched
  Promise.all([
    new Promise((resolve) => {
      document.addEventListener("DOMContentLoaded", resolve);
    }),
    fetchExclusionListFromFirestore(),
  ])
    .then(([_, exclusionList]) => {
      hideExcludedCards(exclusionList);
      overlay.parentNode.removeChild(overlay);
    })
    .catch((error) => {
      console.error("Error:", error);
      overlay.parentNode.removeChild(overlay);
    });
</script>

<script
  async
  src="https://pagead2.googlesyndication.com/pagead/js/adsbygoogle.js?client=ca-pub-1609993827735056"
  crossorigin="anonymous"
></script>
<html lang="en">
  <head>
    <script src="https://www.gstatic.com/firebasejs/10.14.1/firebase-app-compat.js"></script>
    <script src="https://www.gstatic.com/firebasejs/10.14.1/firebase-auth-compat.js"></script>
    <script src="https://www.gstatic.com/firebasejs/10.14.1/firebase-firestore-compat.js"></script>
    <script src="https://www.gstatic.com/firebasejs/10.14.1/firebase-database-compat.js"></script>
    <script src="https://www.gstatic.com/firebasejs/10.14.1/firebase-functions-compat.js"></script>

    <script>
      const firebaseConfig = {
        apiKey: "AIzaSyBh-VnGiP4qZD0r14gfn9dr77GwtslpTqU",
        authDomain: "strongdog-auth.firebaseapp.com",
        databaseURL: "https://strongdog-auth-default-rtdb.firebaseio.com",
        projectId: "strongdog-auth",
        storageBucket: "strongdog-auth.appspot.com",
        messagingSenderId: "936276282572",
        appId: "1:936276282572:web:a802b7f609381ff9428669",
        measurementId: "G-0YLTCV2MMS",
      };

      // Initialize Firebase
      firebase.initializeApp(firebaseConfig);

      // Initialize Firebase Authentication, Firestore, and Functions
      const auth = firebase.auth();
      const db = firebase.firestore();
      const functions = firebase.functions();

      // Attach to the window object
      window.auth = auth;
      window.db = db;
      window.functions = functions;
    </script>
    <script>
      // Listen for authentication state changes
      auth.onAuthStateChanged((user) => {
        if (!user) {
          // User is not authenticated, redirect to login page
          window.location.href = "login.html";
        } else {
          // User is authenticated, check Firestore 'access' collection
          const userId = user.uid;
          db.collection("access")
            .doc(userId)
            .get()
            .then((doc) => {
              if (doc.exists && doc.data().tester === true) {
                // User has tester access, show the content
                document.body.style.display = "block";
              } else {
                // User does not have tester access, redirect to index.html
                window.location.href = "index.html";
              }
            })
            .catch((error) => {
              console.error("Error checking access:", error);
              // Optionally, redirect to index.html on error
              window.location.href = "index.html";
            });
        }
      });
    </script>
    <script type="module">
      import games from "./cards-data-test.js";
      import { siteMapping } from "./site-mapping.js";

      // Define normalizeGameName function
      function normalizeGameName(name) {
        return name
          .toLowerCase()
          .replace(/\s+/g, "")
          .replace(/[^a-z0-9]/g, "");
      }

      function getCardHTML(gameObject) {
        const { href, imgSrc, name, page } = gameObject;
        let adjustedHref = href;
        let adjustedImgSrc = `./img/${imgSrc}`; // Default img src

        if (page === 2) {
          // Get the current hostname
          const hostname = window.location.hostname;

          // Determine the base URL for page 2
          let page2BaseURL = "";

          // Find the base URL for page 2 based on the current hostname
          for (const key in siteMapping) {
            if (hostname.includes(key)) {
              page2BaseURL = siteMapping[key];
              break;
            }
          }

          if (page2BaseURL) {
            // Remove leading './' from href and imgSrc if present
            const adjustedGameHref = href.replace(/^\.\//, "");
            adjustedHref = `${page2BaseURL}/${adjustedGameHref}`;

            const adjustedImgPath = imgSrc.replace(/^\.\//, "");
            adjustedImgSrc = `${page2BaseURL}/img/${adjustedImgPath}`;
          } else {
            // If no matching hostname is found, default to the original href
            console.warn(
              `No page 2 site mapping found for hostname: ${hostname}`
            );
          }
        }

        // Generate a normalized game ID for matching
        const gameId = normalizeGameName(name);

        return `
          <div class="card-container">
            <a href="${adjustedHref}" class="card" data-game-id="${gameId}">
              <img src="${adjustedImgSrc}" alt="${name}">
              <figcaption>${name}</figcaption>
            </a>
            <div class="card-buttons">
              <button class="btn-check" data-game-name="${name}" title="Add Game">&#10003;</button>
              <button class="btn-delete" data-game-name="${name}" title="Report Issue">&#10005;</button>
            </div>
          </div>
        `;
      }

      // Generate the cards
      let cardsHTMLArr = [];
      for (let i = 0; i < games.length; ++i) {
        cardsHTMLArr.push(getCardHTML(games[i]));
      }

      const cardsHTMLStr = cardsHTMLArr.join("");

      // Insert the cards into the DOM once the content is loaded
      document.addEventListener("DOMContentLoaded", () => {
        document.getElementById("allGameList").innerHTML = cardsHTMLStr;

        // Add event listeners for the buttons
        addCardButtonListeners();
      });

      // Function to add event listeners to Check and X buttons
      function addCardButtonListeners() {
        const checkButtons = document.querySelectorAll(".btn-check");
        const deleteButtons = document.querySelectorAll(".btn-delete");

        checkButtons.forEach((button) => {
          button.addEventListener("click", handleCheckClick);
        });

        deleteButtons.forEach((button) => {
          button.addEventListener("click", handleDeleteClick);
        });
      }

      function handleCheckClick(event) {
  const gameName = event.target.getAttribute("data-game-name");
  const timestamp = new Date().toISOString(); // Capture the current date and time

  // Display the custom alert message
  alert(
    `${gameName} has been submitted and will be added to the main list shortly. PLEASE WAIT 10 SECONDS BEFORE YOU CLOSE THIS PAGE!`
  );

<<<<<<< HEAD
        // Normalize the game name to create a safe document ID
        const gameId = normalizeGameName(gameName);

        // Add or update the game in Firestore with disable: false
        window.db
          .collection("cards")
          .doc(gameId)
          .set({
            gameName: gameName,
            disable: true,
          })
          .then(function () {
            console.log(`Game ${gameName} approved and added to Firestore.`);
          })
          .catch(function (error) {
            console.error("Error adding game to Firestore: ", error);
            alert(`Error adding game to Firestore: ${error.message}`);
          });
      }
=======
  // Call the Firebase function to accept the game
  const acceptGame = functions.httpsCallable("acceptGame");

  acceptGame({ gameName: gameName })
    .then((result) => {
      console.log(result.data.message);

      // After successful approval, send the game details to the issue form
      const issueMessage = "This game has been approved and added to StrongDog :D";
      sendIssueToGoogleSheetWithIssue(gameName, issueMessage);
    })
    .catch((error) => {
      console.error("Error accepting game:", error);
      alert(`Error accepting game: ${error.message}`);
    });
}
>>>>>>> 86b97623

      function handleDeleteClick(event) {
        const gameName = event.target.getAttribute("data-game-name");
        const issue = prompt(`What was the issue with ${gameName}?`);

        if (issue) {
          alert(`${gameName} is now under review.`);

          // Send game name and issue to Google Sheet
          sendIssueToGoogleSheetWithIssue(gameName, issue);

          // Add the game to Firestore with disable: true
          db.collection("cards")
            .add({
              gameName: gameName,
              disable: true,
            })
            .then(function (docRef) {
              console.log("Game added to Firestore with ID: ", docRef.id);
            })
            .catch(function (error) {
              console.error("Error adding game to Firestore: ", error);
            });
        }
      }
      function sendIssueToGoogleSheetWithIssue(gameName, issue) {
  const scriptURL =
    "https://script.google.com/macros/s/AKfycbxif7cZdOCWutbiue1m9sSYrH6VKY9VIVnEQDKnZOnJEsSO_cPi1pAU60mxPW8VWpzO/exec";

  const timestamp = new Date().toISOString();

  fetch(scriptURL, {
    method: "POST",
    mode: "no-cors",
    headers: {
      "Content-Type": "application/json",
    },
    body: JSON.stringify({ timestamp, gameName, issue }),
  })
    .then(() => {
      console.log("Issue submitted successfully.");
    })
    .catch((error) => {
      console.error("Error submitting issue:", error);
    });
}

    </script>
    <script src="appscript.js"></script>
    <script>
      // Define normalizeGameName function
      function normalizeGameName(name) {
        return name
          .toLowerCase()
          .replace(/\s+/g, "")
          .replace(/[^a-z0-9]/g, "");
      }

      document.addEventListener("DOMContentLoaded", function () {
        const topGameList = document.getElementById("topGameList");
        const loadingContainerEl = document.createElement("div");
        loadingContainerEl.className = "loading-container";
        loadingContainerEl.innerHTML = `
			<div class="bars">
			  <div class="bar bar-1"></div>
			  <div class="bar bar-2"></div>
			  <div class="bar bar-3"></div>
			  <div class="bar bar-4"></div>
			  <div class="bar bar-5"></div>
			</div>
		  `;

        // Append loadingContainerEl to topGameList
        topGameList.appendChild(loadingContainerEl);

        function fetchTopGames() {
          fetch(targetUrl, {
            // Use the targetUrl from appscript.js
            method: "GET",
          })
            .then((response) => {
              if (!response.ok) {
                throw new Error(
                  "Network response was not ok " + response.statusText
                );
              }
              return response.json();
            })
            .then((data) => {
              if (data && data.content) {
                const parsedData = JSON.parse(data.content);
                console.log("Parsed data:", parsedData);
                displayTopGames(parsedData);
              } else {
                console.error("Invalid data format", data);
              }
            })
            .catch((error) => console.error("Error:", error))
            .finally(() => {
              loadingContainerEl.style.display = "none";
            });
        }

        function displayTopGames(games) {
          if (!topGameList) {
            console.error("Required element not found.");
            return;
          }
          topGameList.innerHTML = "";

          games.slice(1).forEach((game) => {
            // Skip the first entry as it is the header
            const gameName = game[0];
            const matchingCard = findMatchingCard(gameName);
            if (matchingCard) {
              topGameList.appendChild(matchingCard.cloneNode(true));
            } else {
              console.warn(`No matching card found for game: ${gameName}`);
            }
          });
        }

        function findMatchingCard(gameName) {
          const formattedGameName = normalizeGameName(gameName);
          const cards = document.querySelectorAll("#allGameList .card");
          for (let card of cards) {
            const cardGameId = card.getAttribute("data-game-id");
            if (cardGameId === formattedGameName) {
              return card;
            }
          }
          console.warn(
            `Card not found for game: ${gameName} (ID: ${formattedGameName})`
          );
          return null;
        }

        // Immediately invoked function to run fetchTopGames as soon as possible
        (function () {
          loadingContainerEl.style.display = "flex"; // Show spinner
          fetchTopGames();
        })();
      });
    </script>
    <link rel="icon" type="image/x-icon" href="/img/favicon.ico" />
    <meta charset="UTF-8" />
    <meta name="viewport" content="width=device-width, initial-scale=1.0" />
    <title>StrongDog XP</title>
    <style>
      body {
        font-family: Arial, sans-serif;
        margin: 0;
        padding: 0;
        background-color: #2e2e2e;
        /* Dark grey background */
      }

      .navbar {
        background-color: #333;
        color: white;
        padding: 10px 20px;
        display: flex;
        align-items: center;
        position: relative;
        justify-content: space-between;
        /* Keep items spread out */
      }

      .logo {
        position: absolute;
        left: 50%;
        transform: translateX(-50%);
        /* Center the logo horizontally */
        color: white;
        font-weight: bold;
      }

      /* Style for the menu icon */
      .menu-icon {
        font-size: 2rem;
        cursor: pointer;
        margin-left: 20px;
        /* Position the icon to the left */
        color: white;
        position: relative;
        z-index: 1001;
        /* Ensure it stays on top when clicking */
      }

      .slide-menu {
        position: fixed;
        top: 0;
        height: 100%;
        width: 350px;
        background-color: rgba(0, 0, 0, 0.4);
        backdrop-filter: blur(10px);
        /* You can adjust to preferred blurring */
        color: white;
        box-shadow: 2px 0 5px rgba(0, 0, 0, 0.5);
        z-index: 1003;
        /* Ensure it covers the menu icon when it slides in */
        transition: transform 0.4s ease;
        /* Smooth slide-in animation */
        overflow-y: auto;
        transform: translateX(-100%);
        /* Start off-screen completely */
      }

      .profile-picture {
        width: 100%;
        height: 100%;
        object-fit: cover;
        /* Keeps the aspect-ratio of image normal - no distortions */
      }

      .profile-picture-container {
        border-radius: 50%;
        width: 100px;
        aspect-ratio: 1;
        overflow: hidden;
        display: flex;
        justify-content: center;
        align-items: center;
        box-shadow: 0 0 20px rgba(0, 0, 0, 0.5);
      }

      .user-details-container {
        display: flex;
        width: 100%;
        justify-content: center;
        gap: 20px;
        padding-block: 40px;
      }

      .username-container {
        display: flex;
        align-items: center;
        justify-content: center;
      }

      .username-text {
        font-size: 1.5rem;
      }

      .categories {
        display: flex;
        flex-direction: column;
        gap: 10px;
      }

      /* Styling for links in the slide menu */
      .categories > a {
        display: flex;
        justify-content: center;
        align-items: center;
        padding: 20px;
        background: rgba(0, 0, 0, 0.3);
        border-radius: 20px;
        text-decoration: none;
        color: white;
        transition: all 0.3s ease;
        margin-left: 20px;
        margin-right: 20px;
        text-align: center;
        font-size: 1.1rem;
        position: relative;
        overflow: hidden;
      }

      .categories > a::after {
        content: "";
        background: rgba(255, 255, 255, 0.1);
        /* You can change the color to your liking */
        position: absolute;
        top: 50%;
        left: 50%;
        transform: translate(-50%, -50%);
        border-radius: 50%;
        width: 0;
        height: 0;
        transition: 0.4s ease-out;
        /* z-index: -1; */
      }

      .categories > a:hover::after {
        width: 400px;
        height: 400px;
      }

      .categories > a:hover {
        transform: scale(0.95);
      }

      /* Styling for the "new" tags */
      span.new-feature-tag {
        background: orange;
        border-radius: 100vw;
        /* Completely rounded edges */
        padding: 0.2rem 0.4rem;
        margin-left: 1rem;
        /* Separate the tag from the left text */
        font-size: 0.6rem;
        color: black;
        text-transform: uppercase;
      }

      .navbar .logo {
        color: white;
        font-weight: bold;
      }

      .navbar .logo .xp {
        color: orange;
      }

      .navbar a,
      .navbar a:visited,
      .navbar .logo span {
        text-decoration: none;
        margin-right: 20px;
      }

      .search-bar {
        padding: 7px;
        padding-top: 10px;
        font-size: 1em;
        border-radius: 20%;
        width: 100%;
        border: none;
        border-bottom: 5px solid gray;
        background-color: transparent;
        color: white;
      }

      .search-bar:focus {
        outline: none;
        background-color: rgba(255, 255, 255, 0.1);
      }

      .games-grid {
        display: flex;
        flex-wrap: wrap;
        padding: 10px;
        justify-content: center;
      }

      .card {
        display: block;
        width: 120px;
        height: 120px;
        background-color: #fff;
        border-radius: 10px;
        overflow: hidden;
        position: relative;
        box-shadow: 0 4px 8px rgba(0, 0, 0, 0.1);
        transition: transform 0.3s ease, box-shadow 0.3s ease;
      }

      .card:hover {
        transform: scale(1.05);
        box-shadow: 0 6px 12px rgba(0, 0, 0, 0.29);
      }

      .card img {
        width: 100%;
        height: 100%;
        object-fit: cover;
        transition: transform 0.3s ease;
      }

      .card:hover img {
        transform: scale(1.02);
      }

      .card figcaption {
        position: absolute;
        bottom: 0;
        left: 0;
        width: 100%;
        background-color: rgba(95, 95, 95, 0.8);
        color: black;
        padding: 5px 0;
        transition: transform 0.3s ease, opacity 0.3s ease;
        transform: translateY(100%);
        opacity: 0;
        display: flex;
        justify-content: center;
        align-items: center;
        text-shadow: 0 0 2px white;
        font-weight: 550;
        border-radius: 10px;
      }

      .card:hover figcaption {
        height: 30px;
        background-color: rgba(95, 95, 95, 0.8);
        transform: translateY(0);
        opacity: 1;
      }

      .card::before {
        content: "";
        position: absolute;
        top: -50%;
        left: -50%;
        width: 200%;
        height: 200%;
        background: linear-gradient(
          to right,
          rgba(255, 255, 255, 0) 0%,
          rgba(255, 255, 255, 0.3) 50%,
          rgba(255, 255, 255, 0) 100%
        );
        transform: rotate(30deg) translate(-50%, -50%);
        transition: transform 0.5s, opacity 0.5s;
        opacity: 0;
        pointer-events: none;
        /* This ensures the shine doesn't interfere with clicking the card */
      }

      .card:hover::before {
        transform: rotate(30deg) translate(100%, -50%);
        opacity: 1;
      }

      .search-results {
        position: absolute;
        right: 20px;
        top: 60px;
        background-color: white;
        color: black;
        border: 1px solid #ccc;
        width: 250px;
        /* Adjusted for image display */
        display: none;
        z-index: 1000;
        transform-origin: left;
        /* Anchor the transformation to the left */
        transition: transform 0.3s ease, background-color 0.3s ease;
        border-radius: 5px;
        /* Rounded corners for the search results box */
        box-shadow: 0 2px 5px rgba(0, 0, 0, 0.2);
      }

      .search-results a {
        display: flex;
        align-items: center;
        text-decoration: none;
        color: black;
        border-bottom: 1px solid #eee;
        padding: 5px;
        transition: all 0.3s ease;
      }

      .search-results img {
        width: 50px;
        height: 50px;
        object-fit: cover;
        margin-right: 10px;
        border-radius: 5px;
      }

      .search-results a:last-child {
        border-bottom: none;
      }

      .news-container {
        margin: 20px auto;
        padding: 20px;
        background-color: #444444;
        /* Light grey background */
        border-radius: 8px;
        max-width: 800px;
        box-shadow: 0 4px 8px rgba(0, 0, 0, 0.1);
        /* Subtle shadow for depth */
      }

      .news {
        color: #ffffff;
        /* Dark text for readability */
      }

      .credits-title {
        font-size: 1.5em;
        margin-bottom: 15px;
        color: #ffffff;
        /* Darker title color */
        border-bottom: 2px solid #ddd;
        /* Subtle bottom border */
        padding-bottom: 5px;
      }

      .credits-item {
        display: flex;
        justify-content: space-between;
        margin-bottom: 15px;
      }

      .credits-role {
        font-weight: bold;
        color: #ffffff;
        /* Slightly lighter for role text */
      }

      .credits-names {
        display: flex;
        flex-wrap: wrap;
        gap: 8px;
        align-items: center;
        /* Center-aligns items vertically */
      }

      .credits-link {
        color: #0073e6;
        /* Blue link color */
        text-decoration: none;
        font-weight: bold;
        /* Bold links for emphasis */
      }

      .credits-link:hover {
        text-decoration: underline;
      }

      .credits-names span {
        color: #c4c4c4;
        /* Slightly lighter for plain text */
      }

      /* Additional CSS for better spacing and style */
      .credits-item:last-child .credits-names {
        gap: 16px;
      }

      .credits-item:last-child .credits-link {
        color: #00b3b3;
        /* Different link color for Other Links */
      }

      .credits-item:last-child .credits-link:hover {
        text-decoration: underline;
        color: #00cccc;
        /* Hover color for Other Links */
      }

      /* Styling for the All  label */
      h2 {
        text-align: center;
        color: white;
        margin: 20px 0;
        /* Spacing above and below */
        font-size: 1.5em;
        /* Larger font size */
      }

      .card figcaption {
        position: absolute;
        bottom: 0;
        left: 0;
        width: 100%;
        background-color: rgba(95, 95, 95, 0.8);
        color: black;
        padding: 5px 0;
        transition: transform 0.3s ease, opacity 0.3s ease;
        transform: translateY(100%);
        /* Start off-screen */
        opacity: 0;
        display: flex;
        justify-content: center;
        align-items: center;
        text-shadow: 0 0 2px white;
        font-weight: 550;
        border-radius: 10px;
      }

      .card:hover figcaption {
        height: 30px;
        /* Show text on hover */
        background-color: rgba(95, 95, 95, 0.8);
        /* Non-transparent background on hover */
        transform: translateY(0);
        /* Slide up to visible */
        opacity: 1;
      }

      .pagination {
        text-align: center;
        margin: 20px 0;
      }

      .pagination a {
        color: white;
        padding: 8px 16px;
        text-decoration: none;
        transition: background-color 0.3s;
        border: 1px solid #444;
        margin: 0 4px;
        border-radius: 4px;
        background-color: #333;
      }

      .pagination a.active {
        background-color: #555;
        border-color: #777;
      }

      .pagination a:hover:not(.active) {
        background-color: #444;
      }

      .updates-paragraph-text {
        color: white;
        background-color: #a83632;
        padding: 15px 10px;
        border-radius: 10px;
        box-shadow: 0 0 10px 5px rgba(255, 255, 255, 0.05);
        margin-bottom: 30px;
      }

      .updates-text-container {
        margin-left: 30%;
        margin-right: 30%;
        display: flex;
        justify-content: center;
        align-items: center;
      }

      .loading-container {
        position: absolute;
        top: 50%;
        left: 50%;
        transform: translate(-50%, -50%);
        display: flex;
        flex-direction: column;
        justify-content: center;
        align-items: center;
      }

      .bars {
        display: flex;
        align-items: center;
      }

      .bar {
        background-color: rgba(255, 255, 255, 0.3);
        width: 20px;
        height: 40px;
        margin-right: 5px;
        border-radius: 10px;
        animation: load ease infinite 5s;
      }

      .bar-2,
      .bar-4 {
        height: 50px;
      }

      .bar-2 {
        animation-delay: 0.1s;
      }

      .bar-3 {
        height: 60px;
        animation-delay: 0.2s;
      }

      .bar-4 {
        animation-delay: 0.3s;
      }

      .bar-5 {
        animation-delay: 0.4s;
      }

      @keyframes load {
        0%,
        100% {
          transform: rotate(0deg);
        }

        50% {
          transform: rotate(720deg) rotateX(180deg);
        }
      }

      #topGameList {
        position: relative;
        /* Make sure topGameList is relatively positioned */
      }

      .modal {
        display: none;
        position: fixed;
        z-index: 1000;
        left: 0;
        top: 0;
        width: 100%;
        height: 100%;
        background-color: rgba(0, 0, 0, 0.5);
        justify-content: center;
        align-items: center;
      }

      .modal-content {
        background-color: #757575;
        padding: 20px;
        border-radius: 10px;
        width: 90%;
        max-width: 400px;
        text-align: center;
      }

      .modal-close {
        color: #aaa;
        float: right;
        font-size: 28px;
        font-weight: bold;
        cursor: pointer;
      }

      .modal-close:hover,
      .modal-close:focus {
        color: #000;
        text-decoration: none;
        cursor: pointer;
      }

      .modal-link {
        color: blue;
        text-decoration: underline;
        cursor: pointer;
      }
      .card-buttons {
        display: flex;
        justify-content: center;
        margin-top: 5px;
      }
      .card-container {
        position: relative;
        display: inline-block; /* Allows multiple cards to align horizontally */
        margin: 10px; /* Space between cards */
      }

      .card-buttons button {
        background-color: transparent;
        border: none;
        cursor: pointer;
        font-size: 1.2em;
        margin: 0 5px;
        transition: transform 0.2s, color 0.2s;
      }

      .card-buttons button:hover {
        transform: scale(1.2);
      }

      .btn-check {
        color: green;
      }

      .btn-delete {
        color: red;
      }

      /* Optional: Adjust button size and spacing for better visibility */
      .btn-check,
      .btn-delete {
        width: 24px;
        height: 24px;
        display: flex;
        align-items: center;
        justify-content: center;
      }
    </style>
  </head>
  <body style="display: none">
    <div
      id="secretLink"
      title="Secret Menu"
      style="
        position: absolute;
        top: 10px;
        right: 10px;
        width: 10px;
        height: 10px;
        cursor: pointer;
        border-radius: 50%;
        display: flex;
        align-items: center;
        justify-content: center;
        z-index: 1000; /* Ensure it is on top */
      "
    ></div>
    <script>
      // Ensure the secretLink event listener is set up after the element is loaded
      window.addEventListener("load", function () {
        const secretLink = document.getElementById("secretLink");
        secretLink.addEventListener("click", function () {
          window.location.href = "secret-menu.html";
        });
      });
    </script>

    <div class="navbar">
      <div class="menu-icon" id="menuIcon">&#9776;</div>
      <a href="index.html" class="logo">StrongDog<span class="xp">XP</span></a>

      <div class="search-container">
        <input
          type="text"
          class="search-bar"
          placeholder="Search for games..."
          id="searchInput"
          autocomplete="off"
        />
        <div class="search-results" id="searchResults"></div>
      </div>
    </div>
    <div class="updates-text-container">
      <p class="updates-paragraph-text">
        All games from StrongDog page 1 and 2 have been merged together! If you
        find bugs, please report them
        <a href="/about.html">here</a>!
      </p>
    </div>
    <div class="modal" id="popupModal">
      <div class="modal-content">
        <span class="modal-close" id="closeModal">&times;</span>
        <p>
          The strongdog discord server is a place for strongdog users to chill,
          play games together, request ideas, and have fun!
        </p>
        <p>
          If you want to help on strongdog, there is a chat where you can get
          help downloading games, and you can upload games YOU download to add
          to strongdog! (and yes, you will get credit for downloading games)
        </p>
        <p>
          Ready to join? Click
          <a href="https://discord.gg/pWjfQ4Sz5c" target="_blank">here</a> to
          join the Discord server!
        </p>
      </div>
    </div>

    <h2 style="text-align: center"><strong>All</strong></h2>
    <div class="games-grid" id="allGameList"></div>

    <h2 style="text-align: center"><strong>StrongDogXP LLC</strong></h2>

    <div class="news-container">
      <div class="news">
        <div class="credits-item">
          <div class="credits-role">CEO</div>
          <div class="credits-names">
            <a
              href="https://github.com/jman1593"
              target="_blank"
              class="credits-link"
              >Joshua Pettit</a
            >
          </div>
        </div>
        <div class="credits-item">
          <div class="credits-role">Developers</div>
          <div class="credits-names">
            <a
              href="https://github.com/JamesMeadows4"
              target="_blank"
              class="credits-link"
              >James Meadows</a
            >
            <span>|</span>
            <a
              href="https://github.com/jman1593"
              target="_blank"
              class="credits-link"
              >Joshua Pettit</a
            >
          </div>
        </div>
        <div class="credits-item">
          <div class="credits-role">Game Downloaders</div>
          <div class="credits-names">
            <a
              href="https://github.com/jman1593"
              target="_blank"
              class="credits-link"
              >Joshua Pettit</a
            >
          </div>
        </div>
        <div class="credits-item">
          <div class="credits-role">Other Links</div>
          <div class="credits-names">
            <a
              href="https://mathcord.netlify.app"
              target="_blank"
              class="credits-link"
              >mathcord.netlify.app</a
            >
            <span>|</span>
            <a
              href="https://strongdog.onrender.com"
              target="_blank"
              class="credits-link"
              >strongdog.onrender.com</a
            >
            <span>|</span>
            <a
              href="https://jman1593.github.io"
              target="_blank"
              class="credits-link"
              >jman1593.github.io</a
            >
            <span>|</span>
            <a
              href="https://strongdog.netlify.app"
              target="_blank"
              class="credits-link"
              >strongdog.netlify.app</a
            >
            <span>|</span>
            <a
              href="https://strongdog-1.vercel.app"
              target="_blank"
              class="credits-link"
              >strongdog-1.vercel.app</a
            >
            <span>|</span>
            <a href="https://mathcord.com" target="_blank" class="credits-link"
              >mathcord.com</a
            >
            <span>|</span>
            <a href="https://strongdog.com" target="_blank" class="credits-link"
              >strongdog.com</a
            >
          </div>
        </div>
        <div class="credits-item">
          <div class="credits-role">MORE UNBLOCKED LINKS ON THE DISCORD</div>
        </div>
      </div>
    </div>
    <div class="slide-menu" id="slideMenu">
      <div class="user-details-container">
        <div class="profile-picture-container">
          <a href="settings.html">
            <img class="profile-picture" src="img/default-avatar.png" />
          </a>
        </div>
        <div class="username-container">
          <p class="username-text">Your Username</p>
        </div>
      </div>
      <!-- Categories / options -->
      <div class="categories">
        <a href="favs.html" class="option-link">Favorites</a>
        <a href="#" id="randomGame" class="option-link">Random Game</a>
        <a href="#" id="blockLanschool" class="option-link">Block Lanschool</a>
        <a href="about.html" class="option-link"
          >About / Report Bugs / Request Games</a
        >
        <a href="https://discord.gg/pWjfQ4Sz5c" class="option-link"
          >Discord Server<span class="new-feature-tag">new</span></a
        >
      </div>
    </div>
    <script type="module">
      import games from "./cards-data-test.js";

      document.addEventListener("DOMContentLoaded", function () {
        const menuIcon = document.getElementById("menuIcon");
        const slideMenu = document.createElement("div");
        slideMenu.className = "slide-menu";

        // Clone the categories
        const originalCategories = document.querySelector(".categories");
        const categories = originalCategories.cloneNode(true);

        // Append the categories to the slideMenu
        slideMenu.appendChild(categories);
        document.body.appendChild(slideMenu);

        // Add click event to toggle the sliding menu
        menuIcon.addEventListener("click", function (event) {
          event.stopPropagation(); // Prevent click event from bubbling up
          if (slideMenu.style.transform === "translateX(0%)") {
            slideMenu.style.transform = "translateX(-100%)"; // Hide menu by sliding out
          } else {
            slideMenu.style.transform = "translateX(0%)"; // Show menu by sliding in
          }
        });

        // Close the menu when clicking outside of it
        window.addEventListener("click", function (event) {
          if (event.target !== menuIcon && !slideMenu.contains(event.target)) {
            slideMenu.style.transform = "translateX(-100%)"; // Hide menu
          }
        });

        // Check authentication state
        auth.onAuthStateChanged(async (user) => {
          let userDetailsContainer;
          if (!user) {
            // User is not authenticated, redirect to login page
            window.location.href = "login.html";
          }
          if (user) {
            // User is signed in, fetch their profile picture and username

            // Clone the user-details-container
            const originalUserDetailsContainer = document.querySelector(
              ".user-details-container"
            );
            userDetailsContainer = originalUserDetailsContainer.cloneNode(true);

            // Get elements inside userDetailsContainer
            const profilePictureElement =
              userDetailsContainer.querySelector(".profile-picture");
            const usernameElement =
              userDetailsContainer.querySelector(".username-text");

            // Set profile picture
            if (user.photoURL) {
              profilePictureElement.src = user.photoURL;
            } else {
              profilePictureElement.src = "img/default-avatar.png"; // Fallback to default image
            }

            // Set username
            const userId = user.uid;
            const userDocRef = db.collection("usernames").doc(userId);
            const userDoc = await userDocRef.get();

            if (userDoc.exists) {
              const userData = userDoc.data();
              usernameElement.textContent = userData.username || "Username";
            } else {
              usernameElement.textContent = user.displayName || "Username";
            }

            // Make profile picture clickable and direct to settings page
            profilePictureElement.parentElement.addEventListener(
              "click",
              () => {
                window.location.href = "settings.html";
              }
            );

            // Insert the userDetailsContainer at the top of the slideMenu
            slideMenu.insertBefore(userDetailsContainer, categories);

            // Create the "Log Out" button as a menu item
            const logoutLink = document.createElement("a");
            logoutLink.href = "#";
            logoutLink.className = "option-link";
            logoutLink.textContent = "Log Out";
            logoutLink.style.backgroundColor = "#dc3545"; // Red color for the button
            logoutLink.style.color = "white";

            // Add click event to the "Log Out" link
            logoutLink.addEventListener("click", function (e) {
              e.preventDefault();
              auth
                .signOut()
                .then(() => {
                  // Sign-out successful.
                  window.location.reload();
                })
                .catch((error) => {
                  // An error happened.
                  console.error("Error signing out:", error);
                });
            });

            // Insert the "Log Out" link above the "Favorites" link
            const favoritesLink = categories.querySelector(
              'a[href="favs.html"]'
            );
            categories.insertBefore(logoutLink, favoritesLink);
          } else {
            // User is not signed in, display "Not logged in" and a "Log In" button

            // Create a new userDetailsContainer
            userDetailsContainer = document.createElement("div");
            userDetailsContainer.className = "user-details-container";

            // Create a container for the text
            const notLoggedInContainer = document.createElement("div");
            notLoggedInContainer.className = "username-container";

            // Create the "Not logged in" text
            const notLoggedInText = document.createElement("p");
            notLoggedInText.className = "username-text";
            notLoggedInText.textContent = "Not logged in";

            // Append the text to the container
            notLoggedInContainer.appendChild(notLoggedInText);

            // Create the "Log In" button
            const loginButton = document.createElement("button");
            loginButton.textContent = "Log In";
            loginButton.style.backgroundColor = "#007bff"; // Blue color
            loginButton.style.color = "white";
            loginButton.style.border = "none";
            loginButton.style.padding = "10px 20px";
            loginButton.style.fontSize = "16px";
            loginButton.style.borderRadius = "5px";
            loginButton.style.cursor = "pointer";
            loginButton.style.marginTop = "5px";

            // Add click event to the "Log In" button
            loginButton.addEventListener("click", function () {
              window.location.href = "login.html";
            });

            // Center the content
            userDetailsContainer.style.display = "flex";
            userDetailsContainer.style.flexDirection = "column";
            userDetailsContainer.style.alignItems = "center";
            userDetailsContainer.style.paddingBlock = "40px"; // Ensure consistent padding

            // Append the text and button to the userDetailsContainer
            userDetailsContainer.appendChild(notLoggedInContainer);
            userDetailsContainer.appendChild(loginButton);

            // Insert the userDetailsContainer at the top of the slideMenu
            slideMenu.insertBefore(userDetailsContainer, categories);
          }

          // Add event listeners to the relevant buttons in the sliding menu
          categories
            .querySelector("#randomGame")
            .addEventListener("click", function (e) {
              e.preventDefault();
              handleRandomGameClick();
            });

          categories
            .querySelector("#blockLanschool")
            .addEventListener("click", function (e) {
              e.preventDefault();
              handleBlockLanschoolClick();
            });

          function handleRandomGameClick() {
            if (games.length > 0) {
              const randomIndex = Math.floor(Math.random() * games.length);
              const randomGamePath = games[randomIndex].href;
              window.location.href = randomGamePath;
            } else {
              console.error("No game paths available for selection.");
            }
          }

          function handleBlockLanschoolClick() {
            var url = "https://strongdog.netlify.app";
            var newTab = window.open();
            newTab.document.write(`
							<html>
								<body style="margin: 0; height: 100vh;">
									<iframe src="${url}" style="border: none; width: 100%; height: 100%;"></iframe>
								</body>
							</html>
						`);
            newTab.document.close();
          }

          // Since we're importing games directly, there's no need to load card data
          // You can remove the loadCardData function and related code
        });
      });
    </script>
    <script>
      document.addEventListener("DOMContentLoaded", function () {
        const discordLink = document.getElementById("discordLink");
        const modal = document.getElementById("popupModal");
        const closeModal = document.getElementById("closeModal");

        discordLink.addEventListener("click", function () {
          modal.style.display = "flex";
        });

        closeModal.addEventListener("click", function () {
          modal.style.display = "none";
        });

        window.addEventListener("click", function (event) {
          if (event.target === modal) {
            modal.style.display = "none";
          }
        });
      });
    </script>
    <script type="module">
      import games from "./cards-data-test.js";
      import { siteMapping } from "./site-mapping.js";

      document.addEventListener("DOMContentLoaded", function () {
        const searchInput = document.querySelector(".search-bar");
        const searchResults = document.getElementById("searchResults");

        if (!searchInput || !searchResults) {
          console.error(
            "Search input or results container not found in the DOM."
          );
          return;
        }

        // Show results when the search bar is focused
        searchInput.addEventListener("focus", function () {
          updateSearchResults(); // Display initial results if any
        });

        // Update the search results based on the input
        searchInput.addEventListener("input", updateSearchResults);

        // Hide results when clicking outside the search bar and results
        document.addEventListener("click", function (event) {
          if (
            !searchInput.contains(event.target) &&
            !searchResults.contains(event.target)
          ) {
            searchResults.style.display = "none";
          }
        });

        function updateSearchResults() {
          const searchText = searchInput.value.toLowerCase();
          const filteredGames = games
            .filter((game) => game.name.toLowerCase().includes(searchText))
            .slice(0, 7); // Limit to top 7 results

          searchResults.innerHTML = ""; // Clear previous results

          if (filteredGames.length === 0) {
            searchResults.style.display = "none";
            return;
          }

          filteredGames.forEach((game) => {
            const { href, imgSrc, name, page } = game;
            let adjustedHref = href;
            let adjustedImgSrc = `./img/${imgSrc}`; // Default img src

            if (page === 2) {
              // Get the current hostname
              const hostname = window.location.hostname;

              // Determine the base URL for page 2
              let page2BaseURL = "";

              // Find the base URL for page 2 based on the current hostname
              for (const key in siteMapping) {
                if (hostname.includes(key)) {
                  page2BaseURL = siteMapping[key];
                  break;
                }
              }

              if (page2BaseURL) {
                // Remove leading './' from href and imgSrc if present
                const adjustedGameHref = href.replace(/^\.\//, "");
                adjustedHref = `${page2BaseURL}/${adjustedGameHref}`;

                const adjustedImgPath = imgSrc.replace(/^\.\//, "");
                adjustedImgSrc = `${page2BaseURL}/img/${adjustedImgPath}`;
              } else {
                console.warn(
                  `No page 2 site mapping found for hostname: ${hostname}`
                );
              }
            }

            const resultLink = document.createElement("a");
            resultLink.href = adjustedHref;
            resultLink.innerHTML = `
			<img src="${adjustedImgSrc}" alt="${name}">
			<span>${name}</span>
		  `;
            searchResults.appendChild(resultLink);
          });

          searchResults.style.display = "block"; // Show results
        }
      });
    </script>
  </body>
  <script>
    document.addEventListener("DOMContentLoaded", () => {
      const page1Link = document.getElementById("page1-link");
      const page2Link = document.getElementById("page2-link");
      const hostname = window.location.hostname;

      // Configuration object mapping hostnames to link values
      const linkMap = {
        "jman1593.github.io": { page1: "/#", page2: "/strongdog2/index.html" },
        "strongdog-1.vercel.app": {
          page1: "https://strongdog-1.vercel.app",
          page2: "https://strongdog2.vercel.app",
        },
        "strongdog2.vercel.app": {
          page1: "https://strongdog-1.vercel.app",
          page2: "https://strongdog2.vercel.app",
        },
        "strongdog.netlify.app": {
          page1: "https://strongdog.netlify.app",
          page2: "https://strongdog2.netlify.app",
        },
        "strongdog2.netlify.app": {
          page1: "https://strongdog.netlify.app",
          page2: "https://strongdog2.netlify.app",
        },
        "mathcord.netlify.app": {
          page1: "https://mathcord.netlify.app",
          page2: "https://mathcord2.netlify.app",
        },
        "mathcord2.netlify.app": {
          page1: "https://mathcord.netlify.app",
          page2: "https://mathcord2.netlify.app",
        },
        "strongdog.onrender.com": {
          page1: "https://strongdog.onrender.com",
          page2: "https://strongdog2.onrender.com",
        },
        "strongdog2.onrender.com": {
          page1: "https://strongdog.onrender.com",
          page2: "https://strongdog2.onrender.com",
        },
        "stroongdog.netlify.app": {
          page1: "https://stroongdog.netlify.app",
          page2: "https://stroongdog2.netlify.app",
        },
        "stroongdog2.netlify.app": {
          page1: "https://stroongdog.netlify.app",
          page2: "https://stroongdog2.netlify.app",
        },
      };

      // Find matching hostname and set hrefs accordingly
      for (const key in linkMap) {
        if (hostname.includes(key)) {
          page1Link.href = linkMap[key].page1;
          page2Link.href = linkMap[key].page2;
          break; // stop once a match is found
        }
      }
    });
  </script>
  <script>
    document
      .getElementById("secretLink")
      .addEventListener("click", function () {
        window.location.href = "secret-menu.html";
      });
  </script>
  <script>
    document.addEventListener("DOMContentLoaded", function () {
      const discordLink = document.getElementById("discordLink");
      const modal = document.getElementById("popupModal");
      const closeModal = document.getElementById("closeModal");

      discordLink.addEventListener("click", function () {
        modal.style.display = "flex";
      });

      closeModal.addEventListener("click", function () {
        modal.style.display = "none";
      });

      window.addEventListener("click", function (event) {
        if (event.target === modal) {
          modal.style.display = "none";
        }
      });
    });
  </script>
  <script type="module">
    import games from "./cards-data-test.js";

    document.addEventListener("DOMContentLoaded", function () {
      const randomGameButton = document.getElementById("randomGame");

      function handleRandomGameClick() {
        if (games.length > 0) {
          const randomIndex = Math.floor(Math.random() * games.length);
          const randomGamePath = games[randomIndex].href;
          window.location.href = randomGamePath;
        } else {
          console.error("No game paths available for selection.");
        }
      }

      // Add event listener to Random Game button
      randomGameButton.addEventListener("click", function (event) {
        event.preventDefault();
        handleRandomGameClick();
      });
    });
  </script>
</html><|MERGE_RESOLUTION|>--- conflicted
+++ resolved
@@ -281,7 +281,6 @@
     `${gameName} has been submitted and will be added to the main list shortly. PLEASE WAIT 10 SECONDS BEFORE YOU CLOSE THIS PAGE!`
   );
 
-<<<<<<< HEAD
         // Normalize the game name to create a safe document ID
         const gameId = normalizeGameName(gameName);
 
@@ -301,24 +300,6 @@
             alert(`Error adding game to Firestore: ${error.message}`);
           });
       }
-=======
-  // Call the Firebase function to accept the game
-  const acceptGame = functions.httpsCallable("acceptGame");
-
-  acceptGame({ gameName: gameName })
-    .then((result) => {
-      console.log(result.data.message);
-
-      // After successful approval, send the game details to the issue form
-      const issueMessage = "This game has been approved and added to StrongDog :D";
-      sendIssueToGoogleSheetWithIssue(gameName, issueMessage);
-    })
-    .catch((error) => {
-      console.error("Error accepting game:", error);
-      alert(`Error accepting game: ${error.message}`);
-    });
-}
->>>>>>> 86b97623
 
       function handleDeleteClick(event) {
         const gameName = event.target.getAttribute("data-game-name");
